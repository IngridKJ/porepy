--- conflicted
+++ resolved
@@ -34,11 +34,7 @@
         f1 = np.array([[0, 1],
                        [.5, .5]])
 
-<<<<<<< HEAD
         gb = meshing.cart_grid([f1], [2, 2], **{'physdims': [1, 1]})
-=======
-        gb = meshing.cart_grid( [f1], [2, 2], **{'physdims': [1, 1]})
->>>>>>> 06e9f5f1
         gb.compute_geometry()
         gb.assign_node_ordering()
 
@@ -70,13 +66,8 @@
             bc_val = np.zeros(g.num_faces)
             bc_dir = bound_faces[right]
             bc_neu = bound_faces[left]
-<<<<<<< HEAD
             bc_val[bc_dir] = g.face_centers[0, bc_dir]
             bc_val[bc_neu] = -g.face_areas[bc_neu] * a_dim
-=======
-            bc_val[bc_dir] = g.face_centers[0,bc_dir]
-            bc_val[bc_neu] = -g.face_areas[bc_neu]*a_dim
->>>>>>> 06e9f5f1
 
             param.set_bc(solver, bc.BoundaryCondition(g, bound_faces, labels))
             param.set_bc_val(solver, bc_val)
@@ -87,13 +78,6 @@
         A, rhs = solver_coupler.matrix_rhs(gb)
 
         p = sps.linalg.spsolve(A, rhs)
-<<<<<<< HEAD
-        p_cond, _, _, _ = condensation.solve_static_condensation(
-            A, rhs, gb, dim=1)
-
-        solver_coupler.split(gb, "p", p)
-        solver_coupler.split(gb, "p_cond", p_cond)
-=======
         p_cond, _, _, _ = condensation.solve_static_condensation(\
                                                                  A, rhs, gb, dim=1)
 
@@ -103,17 +87,7 @@
         tol = 1e-10
         assert((np.amax(np.absolute(p-p_cond))) < tol)
         assert(np.sum(error.error_L2(g, d['pressure'], d['p_cond']) for g, d in gb) < tol)
->>>>>>> 06e9f5f1
 
-        tol = 1e-10
-        assert((np.amax(np.absolute(p - p_cond))) < tol)
-        assert(np.sum(error.error_L2(
-            g, d['p'], d['p_cond']) for g, d in gb) < tol)
-
-<<<<<<< HEAD
-=======
-#------------------------------------------------------------------------------#
->>>>>>> 06e9f5f1
 
 #------------------------------------------------------------------------------#
 
@@ -165,28 +139,11 @@
 
             d['param'] = param
 
-<<<<<<< HEAD
-=======
-
-
->>>>>>> 06e9f5f1
         coupling_conditions = tpfa.TpfaCoupling(solver)
         solver_coupler = coupler.Coupler(solver, coupling_conditions)
         A, rhs = solver_coupler.matrix_rhs(gb)
 
         p = sps.linalg.spsolve(A, rhs)
-<<<<<<< HEAD
-        p_cond, _, _, _ = condensation.solve_static_condensation(
-            A, rhs, gb, dim=1)
-
-        solver_coupler.split(gb, "p", p)
-        solver_coupler.split(gb, "p_cond", p_cond)
-
-        tol = 1e-5
-        assert((np.amax(np.absolute(p - p_cond))) < tol)
-        assert(np.sum(error.error_L2(
-            g, d['p'], d['p_cond']) for g, d in gb) < tol)
-=======
         p_cond, _, _, _ = condensation.solve_static_condensation(\
                                                                  A, rhs, gb, dim=1)
 
@@ -196,6 +153,5 @@
         tol = 1e-5
         assert((np.amax(np.absolute(p-p_cond))) < tol)
         assert(np.sum(error.error_L2(g, d['pressure'], d['p_cond']) for g, d in gb) < tol)
->>>>>>> 06e9f5f1
 
 #------------------------------------------------------------------------------#