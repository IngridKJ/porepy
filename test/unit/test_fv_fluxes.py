"""
Tests for the FV flux back-computation for grid buckets.
Solves simple pressure problems, computes all fluxes on gb nodes and edges
and compares to known solutions.
"""
from __future__ import division
import numpy as np
import scipy.sparse as sps
import unittest

from porepy.fracs import meshing, simplex
import porepy.utils.comp_geom as cg
from porepy.utils.errors import error
from porepy.params import bc, tensor
from porepy.params.data import Parameters
from porepy.numerics.fv import mpfa, tpfa, fvutils
from porepy.numerics.mixed_dim import coupler, condensation

#------------------------------------------------------------------------------#

class BasicsTest( unittest.TestCase ):

#------------------------------------------------------------------------------#

    def test_tpfa_fluxes_2d_1d_left_right_dir_neu(self):
        """
        Grid: 2 x 2 cells in matrix + 2 cells in the fracture from left to right.
        Dirichlet + inflow + no-flow, conductive fracture.
        Tests pressure solution and fluxes.
        """
        f = np.array([[0, 1],
                      [.5, .5]])
        gb = meshing.cart_grid( [f], [2, 2], **{'physdims': [1, 1]})
        gb.compute_geometry()
        gb.assign_node_ordering()

        tol = 1e-3
        solver = tpfa.TpfaMixDim(physics='flow')
        gb.add_node_props(['param'])
        a = 1e-2
        for g, d in gb:
            param = Parameters(g)

            a_dim = np.power(a, gb.dim_max() - g.dim)
            aperture = np.ones(g.num_cells)*a_dim
            param.set_aperture(aperture)

            p = tensor.SecondOrder(3,np.ones(g.num_cells)* np.power(1e-3, g.dim<gb.dim_max()))
            param.set_tensor('flow', p)
            bound_faces = g.get_boundary_faces()
            bound_face_centers = g.face_centers[:, bound_faces]

            right = bound_face_centers[0, :] > 1 - tol
            left = bound_face_centers[0, :] < tol

            labels = np.array(['neu'] * bound_faces.size)
            labels[right] = ['dir']

            bc_val = np.zeros(g.num_faces)
            bc_dir = bound_faces[right]
            bc_neu = bound_faces[left]
            bc_val[bc_dir] = g.face_centers[0,bc_dir]
            bc_val[bc_neu] = -g.face_areas[bc_neu]*a_dim

            param.set_bc('flow', bc.BoundaryCondition(g, bound_faces, labels))
            param.set_bc_val('flow', bc_val)

            d['param'] = param

        gb.add_edge_prop('param')
        for e, d in gb.edges_props():
            g_h = gb.sorted_nodes_of_edge(e)[1]
            d['param'] = Parameters(g_h)

        A, rhs = solver.matrix_rhs(gb)
        p = sps.linalg.spsolve(A,rhs)
<<<<<<< HEAD
        solver.split(gb, "p", p)
=======
        solver.solver.split(gb, "p", p)
>>>>>>> d18f9c9a
        fvutils.compute_discharges(gb)

        p_known = np.array([1.7574919 ,  1.25249747,  1.7574919 ,  1.25249747,
                            1.25250298,  1.80993337])

        # Known discharges
        d_0, d_1 = fluxes_2d_1d_left_right_dir_neu()

        rtol = 1e-6
        atol = rtol

        for _, d in gb:
            if d['node_number'] == 0:
                assert np.allclose( d['param'].get_discharge(), d_0, rtol, atol)
            if d['node_number'] == 1:
                assert np.allclose( d['param'].get_discharge(), d_1, rtol, atol)

        assert np.allclose(p, p_known, rtol, atol)

        #------------------------------------------------------------------------------#

    def test_mpfa_fluxes_2d_1d_left_right_dir_neu(self):
        """
        Grid: 2 x 2 cells in matrix + 2 cells in the fracture from left to right.
        Dirichlet + inflow + no-flow, conductive fracture.
        Tests pressure solution and fluxes.
        """
        f = np.array([[0, 1],
                      [.5, .5]])
        gb = meshing.cart_grid( [f], [2, 2], **{'physdims': [1, 1]})
        gb.compute_geometry()
        gb.assign_node_ordering()

        tol = 1e-3
        solver = mpfa.MpfaMultiDim(physics='flow')
        gb.add_node_props(['param'])
        a = 1e-2
        for g, d in gb:
            param = Parameters(g)

            a_dim = np.power(a, gb.dim_max() - g.dim)
            aperture = np.ones(g.num_cells)*a_dim
            param.set_aperture(aperture)

            p = tensor.SecondOrder(3,np.ones(g.num_cells)* np.power(1e-3, g.dim<gb.dim_max()))
            param.set_tensor('flow', p)
            bound_faces = g.get_boundary_faces()
            bound_face_centers = g.face_centers[:, bound_faces]

            right = bound_face_centers[0, :] > 1 - tol
            left = bound_face_centers[0, :] < tol

            labels = np.array(['neu'] * bound_faces.size)
            labels[right] = ['dir']

            bc_val = np.zeros(g.num_faces)
            bc_dir = bound_faces[right]
            bc_neu = bound_faces[left]
            bc_val[bc_dir] = g.face_centers[0,bc_dir]
            bc_val[bc_neu] = -g.face_areas[bc_neu]*a_dim

            param.set_bc('flow', bc.BoundaryCondition(g, bound_faces, labels))
            param.set_bc_val('flow', bc_val)

            d['param'] = param

        gb.add_edge_prop('param')
        for e, d in gb.edges_props():
            g_h = gb.sorted_nodes_of_edge(e)[1]
            d['param'] = Parameters(g_h)

        
        A, rhs = solver.matrix_rhs(gb)
        p = sps.linalg.spsolve(A, rhs)
        solver.solver.split(gb, "p", p)
        fvutils.compute_discharges(gb)

        p_known = np.array([1.7574919 ,  1.25249747,  1.7574919 ,  1.25249747,
                            1.25250298,  1.80993337])

        # Known discharges
        d_0, d_1 = fluxes_2d_1d_left_right_dir_neu()

        rtol = 1e-6
        atol = rtol

        for _, d in gb:

            if d['node_number'] == 0:
                assert np.allclose( d['param'].get_discharge(), d_0, rtol, atol)
            if d['node_number'] == 1:
                assert np.allclose( d['param'].get_discharge(), d_1, rtol, atol)

        assert np.allclose(p, p_known, rtol, atol)



    def test_tpfa_fluxes_2d_1d_cross_with_elimination(self):
        f1 = np.array([[0, 1],
                       [.5, .5]])
        f2 = np.array([[.5, .5],
                       [0, 1]])
        domain = {'xmin': 0, 'ymin': 0, 'xmax':1, 'ymax':1}
        mesh_size = 0.4
        mesh_kwargs = {}
        mesh_kwargs['mesh_size'] = {'mode': 'constant',
                            'value': mesh_size, 'bound_value': mesh_size}
        gb = meshing.cart_grid( [f1,f2], [2, 2], **{'physdims': [1, 1]})
        #gb = meshing.simplex_grid( [f1, f2],domain,**mesh_kwargs)
        gb.compute_geometry()
        gb.assign_node_ordering()

        # Enforce node orderning because of Python 3.5 and 2.7.
        # Don't do it in general.
        cell_centers_1 = np.array([[  7.50000000e-01, 2.500000000e-01],
                                   [  5.00000000e-01, 5.00000000e-01],
                                   [ -5.55111512e-17, 5.55111512e-17]])
        cell_centers_2 = np.array([[  5.00000000e-01, 5.00000000e-01],
                                   [  7.50000000e-01, 2.500000000e-01],
                                   [ -5.55111512e-17, 5.55111512e-17]])

        for g, d in gb:
            if g.dim == 1:
                if np.allclose(g.cell_centers, cell_centers_1):
                    d['node_number'] = 1
                elif np.allclose(g.cell_centers, cell_centers_2):
                    d['node_number'] = 2
                else:
                    raise ValueError('Grid not found')

        tol = 1e-3
        solver = tpfa.TpfaMixDim('flow')
        gb.add_node_props(['param'])
        a = 1e-2
        for g, d in gb:
            param = Parameters(g)

            a_dim = np.power(a, gb.dim_max() - g.dim)
            aperture = np.ones(g.num_cells)*a_dim
            param.set_aperture(aperture)

            kxx = np.ones(g.num_cells) * np.power(1e3, g.dim<gb.dim_max())
            p = tensor.SecondOrder(3,kxx,kyy=kxx,kzz=kxx)
            param.set_tensor('flow', p)

            bound_faces = g.get_boundary_faces()
            bound_face_centers = g.face_centers[:, bound_faces]

            right = bound_face_centers[0, :] > 1 - tol
            left = bound_face_centers[0, :] < tol

            labels = np.array(['neu'] * bound_faces.size)
            labels[right] = ['dir']

            bc_val = np.zeros(g.num_faces)
            bc_dir = bound_faces[right]
            bc_neu = bound_faces[left]
            bc_val[bc_dir] = g.face_centers[0,bc_dir]
            bc_val[bc_neu] = -g.face_areas[bc_neu]*a_dim

            param.set_bc('flow', bc.BoundaryCondition(g, bound_faces, labels))
            param.set_bc_val('flow', bc_val)

            d['param'] = param

        gb.add_edge_prop('param')
        for e, d in gb.edges_props():
            g_h = gb.sorted_nodes_of_edge(e)[1]
            d['param'] = Parameters(g_h)


        A, rhs = solver.matrix_rhs(gb)
        p = sps.linalg.spsolve(A,rhs)
<<<<<<< HEAD

        p = sps.linalg.spsolve(A, rhs)
        p_cond, p_red, _, _ = condensation.solve_static_condensation(\
                                                    A, rhs, gb, dim=0)

        solver.split(gb, "p_cond", p_cond)
        solver.split(gb, "p", p)
=======
                
        
        p = sps.linalg.spsolve(A, rhs)
        p_cond, p_red, _, _ = condensation.solve_static_condensation(\
                                                    A, rhs, gb, dim=0)
        
        solver.solver.split(gb, "p_cond", p_cond)
        solver.solver.split(gb, "p", p)
>>>>>>> d18f9c9a

        # Make a copy of the grid bucket without the 0d grid
        dim_to_remove = 0
        gb_r, elimination_data = gb.duplicate_without_dimension(dim_to_remove)
        # Compute the flux discretization on the new edges
        condensation.compute_elimination_fluxes(gb, gb_r, elimination_data)
        # Compute the discharges from the flux discretizations and computed pressures
<<<<<<< HEAD
        solver.split(gb_r, "p", p_red)
=======
        solver.solver.split(gb_r, "p", p_red)
>>>>>>> d18f9c9a
        fvutils.compute_discharges(gb)
        fvutils.compute_discharges(gb_r)

        # Known discharges
        d_0, d_1, d_2 = fluxes_2d_1d_cross_with_elimination()

        # Check node fluxes, ...
        rtol = 1e-6
        atol = rtol
        for g, d in gb:
            if d['node_number'] == 0:
                assert np.allclose(  d['param'].get_discharge(), d_0, rtol, atol)
            if d['node_number'] == 1:
                assert np.allclose( d['param'].get_discharge(), d_1, rtol, atol)
            if d['node_number'] == 2:
                assert np.allclose( d['param'].get_discharge(), d_2, rtol, atol)
        for g, d in gb_r:

            if d['node_number'] == 0:
                assert np.allclose(  d['param'].get_discharge(), d_0, rtol, atol)
            if d['node_number'] == 1:
                assert np.allclose( d['param'].get_discharge(), d_1, rtol, atol)
            if d['node_number'] == 2:
                assert np.allclose( d['param'].get_discharge(), d_2, rtol, atol)

        # ... edge fluxes ...
        d_01, d_10, d_02, d_20, d_13, d_23 = coupling_fluxes_2d_1d_cross_no_el()

        for e, data in gb.edges_props():
            g1, g2 = gb.sorted_nodes_of_edge(e)
            pa = data['param']
            node_numbers = gb.nodes_prop([g2, g1], 'node_number')
            if pa is not None:

                if node_numbers == (0,1):
                    assert np.allclose( pa.get_discharge(), d_01, rtol, atol) or \
                        np.allclose( pa.get_discharge(), d_10, rtol, atol)
                if node_numbers == (0,2):
                    assert np.allclose( pa.get_discharge(), d_02, rtol, atol) or \
                        np.allclose( pa.get_discharge(), d_20, rtol, atol)
                if node_numbers == (1,3):
                    assert np.allclose( pa.get_discharge(), d_13, rtol, atol)
                if node_numbers == (2,3):
                    assert np.allclose( pa.get_discharge(), d_23, rtol, atol)

        d_11,d_21,d_22 = coupling_fluxes_2d_1d_cross_with_el()
        for e, data in gb_r.edges_props():
            g1, g2 = gb_r.sorted_nodes_of_edge(e)
            pa = data['param']
            node_numbers = gb_r.nodes_prop([g2, g1], 'node_number')
            if pa is not None:

                if node_numbers == (0,1):
                    assert np.allclose( pa.get_discharge(), d_01, rtol, atol) or \
                        np.allclose( pa.get_discharge(), d_10, rtol, atol)
                if node_numbers == (0,2):
                    assert np.allclose( pa.get_discharge(), d_02, rtol, atol) or \
                        np.allclose( pa.get_discharge(), d_20, rtol, atol)
                if node_numbers == (1,1):
                    assert np.allclose( pa.get_discharge(), d_11, rtol, atol)
                if node_numbers == (2,1):
                    assert np.allclose( pa.get_discharge(), d_21, rtol, atol)
                if node_numbers == (2,2):
                    assert np.allclose( pa.get_discharge(), d_22, rtol, atol)
        # ... and pressures
        tol = 1e-10
        assert((np.amax(np.absolute(p-p_cond))) < tol)
        assert(np.sum(error.error_L2(g, d['p'], d['p_cond']) for g, d in gb) < tol)

#------------------------------------------------------------------------------#
# Left out due to problems with fracture face id: not the same each time the grids
# are generated.
#     def test_tpfa_coupling_3d_2d_1d_0d_dir(self):
#         f1 = np.array([[ 0,  1,  1,  0],
#                        [ 0,  0,  1,  1],
#                        [.5, .5, .5, .5]])
#         f2 = np.array([[.5, .5, .5, .5],
#                        [ 0,  1,  1,  0],
#                        [ 0,  0,  1,  1]])
#         f3 = np.array([[ 0,  1,  1,  0],
#                        [.5, .5, .5, .5],
#                        [ 0,  0,  1,  1]])

#         gb = meshing.cart_grid([f1, f2, f3], [2, 2, 2],
#                                **{'physdims': [1, 1, 1]})
#         gb.compute_geometry()
#         gb.assign_node_ordering()
#         # Remove flag for dual
#         cell_centers1 = np.array([[ 0.25 , 0.75 , 0.25 , 0.75],
#                                   [ 0.25 , 0.25 , 0.75 , 0.75],
#                                   [ 0.5  , 0.5  , 0.5  , 0.5 ]])
#         cell_centers2 = np.array([[ 0.5  , 0.5  , 0.5  , 0.5 ],
#                                   [ 0.25 , 0.25 , 0.75 , 0.75],
#                                   [ 0.75 , 0.25 , 0.75 , 0.25]])
#         cell_centers3 = np.array([[ 0.25 , 0.75 , 0.25 , 0.75],
#                                   [ 0.5  , 0.5  , 0.5  , 0.5 ],
#                                   [ 0.25 , 0.25 , 0.75 , 0.75]])
#         cell_centers4 = np.array([[ 0.5 ], [ 0.25], [ 0.5 ]])
#         cell_centers5 = np.array([[ 0.5 ], [ 0.75], [ 0.5 ]])
#         cell_centers6 = np.array([[ 0.75], [ 0.5 ], [ 0.5 ]])
#         cell_centers7 = np.array([[ 0.25], [ 0.5 ], [ 0.5 ]])
#         cell_centers8 = np.array([[ 0.5 ], [ 0.5 ], [ 0.25]])
#         cell_centers9 = np.array([[ 0.5 ], [ 0.5 ], [ 0.75]])

#         for g, d in gb:
#             if np.allclose(g.cell_centers[:, 0], cell_centers1[:, 0]):
#                 d['node_number'] = 1
#             elif np.allclose(g.cell_centers[:, 0], cell_centers2[:, 0]):
#                 d['node_number'] = 2
#             elif np.allclose(g.cell_centers[:, 0], cell_centers3[:, 0]):
#                 d['node_number'] = 3
#             elif np.allclose(g.cell_centers[:, 0], cell_centers4[:, 0]):
#                 d['node_number'] = 4
#             elif np.allclose(g.cell_centers[:, 0], cell_centers5[:, 0]):
#                 d['node_number'] = 5
#             elif np.allclose(g.cell_centers[:, 0], cell_centers6[:, 0]):
#                 d['node_number'] = 6
#             elif np.allclose(g.cell_centers[:, 0], cell_centers7[:, 0]):
#                 d['node_number'] = 7
#             elif np.allclose(g.cell_centers[:, 0], cell_centers8[:, 0]):
#                 d['node_number'] = 8
#             elif np.allclose(g.cell_centers[:, 0], cell_centers9[:, 0]):
#                 d['node_number'] = 9
#             else:
#                 pass

#         tol = 1e-3
#         solver = tpfa.Tpfa()
#         gb.add_node_props(['param'])

#         a = 1e-2
#         for g, d in gb:
#             param = Parameters(g)

#             aperture = np.ones(g.num_cells)*np.power(a, gb.dim_max() - g.dim)
#             param.set_aperture(aperture)

#             p = tensor.SecondOrder(3,np.ones(g.num_cells)* np.power(1e3, g.dim<gb.dim_max()))
#             param.set_tensor('flow', p)
#             bound_faces = g.get_boundary_faces()
#             bound_face_centers = g.face_centers[:, bound_faces]

#             left = bound_face_centers[0, :] > 1 - tol
#             right = bound_face_centers[0, :] < tol

#             labels = np.array(['neu'] * bound_faces.size)
#             labels[np.logical_or(left, right)] = ['dir']

#             bc_val = np.zeros(g.num_faces)
#             bc_dir = bound_faces[np.logical_or(left, right)]
#             bc_val[bc_dir] = g.face_centers[0,bc_dir]

#             param.set_bc(solver, bc.BoundaryCondition(g, bound_faces, labels))
#             param.set_bc_val(solver, bc_val)

#             d['param'] = param



#         coupling_conditions = tpfa_coupling.TpfaCoupling(solver)
#         solver_coupler = coupler.Coupler(solver, coupling_conditions)
#         A, rhs = solver_coupler.matrix_rhs(gb)
#         p = sps.linalg.spsolve(A, rhs)
#         solver_coupler.split(gb, "p", p)
#         coupling_conditions.compute_discharges(gb)


#         discharges_known, p_known = \
#                 discharges_pressure_for_test_tpfa_coupling_3d_2d_1d_0d()

#         rtol = 1e-6
#         atol = rtol


#         for _, d in gb:
#             n = d['node_number']
#             if discharges_known[n] is not None:
#                 assert np.allclose(d['discharge'], discharges_known[n], rtol, atol)
#         assert np.allclose(p, p_known, rtol, atol)

# #------------------------------------------------------------------------------#

# def discharges_pressure_for_test_tpfa_coupling_3d_2d_1d_0d():
#     d_4 = np.array([  8.32667268e-17,   0.00000000e+00])
#     d_0 = np.array([-0.24879143, -0.25120354, -0.24879143, -0.24879143, -0.25120354,
#                       -0.24879143, -0.24879143, -0.25120354, -0.24879143, -0.24879143,
#                       -0.25120354, -0.24879143,  0.        ,  0.        , -0.00120606,
#                       0.00120606,  0.        ,  0.        ,  0.        ,  0.        ,
#                       -0.00120606,  0.00120606,  0.        ,  0.        ,  0.        ,
#                       0.        ,  0.        ,  0.        , -0.00120606,  0.00120606,
#                       -0.00120606,  0.00120606,  0.        ,  0.        ,  0.        ,
#                       0.        , -0.25120354, -0.25120354, -0.25120354, -0.25120354,
#                       0.00120606, -0.00120606,  0.00120606, -0.00120606,  0.00120606,
#                       -0.00120606,  0.00120606, -0.00120606])
#     d_10 = None
#     d_3 = np.array([ -4.95170705e+00,  -4.94930682e+00,  -4.95170705e+00,
#                        -4.95170705e+00,  -4.94930682e+00,  -4.95170705e+00,
#                        0.00000000e+00,   0.00000000e+00,  -1.18811521e-05,
#                        1.18811521e-05,   0.00000000e+00,   0.00000000e+00,
#                        -4.94930682e+00,   1.18811521e-05,  -1.18811521e-05,
#                        -4.94930682e+00])
#     d_9 = np.array([  5.55111512e-17,   0.00000000e+00])
#     d_2 = np.array([  0.00000000e+00,   1.77635684e-15,   0.00000000e+00,
#                         0.00000000e+00,   0.00000000e+00,   0.00000000e+00,
#                         0.00000000e+00,   0.00000000e+00,   0.00000000e+00,
#                         -1.77635684e-15,   0.00000000e+00,   0.00000000e+00,
#                         0.00000000e+00,  -3.55271368e-15,  -1.77635684e-15,
#                         -1.77635684e-15])
#     d_8 = np.array([  0.00000000e+00,  -5.55111512e-17])
#     d_5 = np.array([ 0.,  0.])
#     d_1 = np.array([ -4.95170705e+00,  -4.94930682e+00,  -4.95170705e+00,
#                        -4.95170705e+00,  -4.94930682e+00,  -4.95170705e+00,
#                        0.00000000e+00,   0.00000000e+00,  -1.18811521e-05,
#                        1.18811521e-05,   0.00000000e+00,   0.00000000e+00,
#                        -4.94930682e+00,  -4.94930682e+00,   1.18811521e-05,
#                        -1.18811521e-05])
#     d_7 = np.array([ 0.09898637,  0.0990339 ])
#     d_6 = np.array([ 0.0990339 ,  0.09898637])

#     discharges = [d_0, d_1,d_2, d_3, d_4, d_5, d_6 ,d_7, d_8,d_9, d_10]
#     pressure = np.array([\
#         0.24879143,  0.75120857,  0.24879143,  0.75120857,  0.24879143,
#         0.75120857,  0.24879143,  0.75120857,  0.24758535,  0.75241465,
#         0.24758535,  0.75241465,  0.5       ,  0.5       ,  0.5       ,
#         0.5       ,  0.24758535,  0.75241465,  0.24758535,  0.75241465,
#         0.5       ,  0.5       ,  0.75241525,  0.24758475,  0.5       ,
#         0.5       ,  0.5       ])
#     return discharges, pressure

# #------------------------------------------------------------------------------#
def fluxes_2d_1d_left_right_dir_neu():
    d_0 = np.array([  5.00000000e-01,   5.04994426e-01,   5.04994950e-01,
                          5.00000000e-01,   5.04994426e-01,   5.04994950e-01,
                          0.00000000e+00,   0.00000000e+00,   0.00000000e+00,
                          0.00000000e+00,   0.00000000e+00,   0.00000000e+00,
                          0.00000000e+00,  0.00000000e+00])
    d_1 = np.array([ -1.01001192e-05,  -1.11486078e-05,  -1.00000000e-02])
    return d_0, d_1
#------------------------------------------------------------------------------#
def fluxes_2d_1d_cross_with_elimination():
    d_0 = np.array([ 0.5       ,  0.        ,  0.04923282,  0.5       ,  0.        ,
        0.04923282,  0.        ,  0.        ,  0.        ,  0.        ,
        0.        ,  0.        ,  0.        ,  0.        ,  0.        ,  0.        ])

    d_1 = np.array([-0.91153437,  0.        , -0.01      ,  0.        ])

    d_2 = np.array([ 0.,  0.,  0.,  0.])
    return d_0, d_1, d_2
#------------------------------------------------------------------------------#
def coupling_fluxes_2d_1d_cross_no_el():
    d_01 = np.array([0.        ,  0.        ,  0.        ,  0.        ,  0.        ,
                     0.        ,  0.        ,  0.        , -0.24258847, -0.00365602,
                     0.        ,  0.        ,  0.24258847,  0.00365602,  0.        ,
                     0.        ])
    d_10 = np.array([0.        ,  0.        ,  0.        ,  0.        ,  0.        ,
                     0.        ,  0.        ,  0.        , -0.24258847, -0.00365602,
                     0.        ,  0.        ,  0.        ,  0.        ,  0.24258847,
                     0.00365602])

    d_02 = np.array([ 0.        ,  0.05288884,  0.        ,  0.        ,  0.05288884,
                      0.        ,  0.        ,  0.        ,  0.        ,  0.        ,
                      0.        ,  0.        ,  0.        ,  0.        ,  0.25741153,
                      0.25741153])
    d_20 = np.array([ 0.        ,  0.05288884,  0.        ,  0.        ,  0.05288884,
                      0.        ,  0.        ,  0.        ,  0.        ,  0.        ,
                      0.        ,  0.        ,  0.25741153,  0.25741153,  0.        ,
                      0.        ])

    d_13 = np.array([ 0.        , -0.49517693,  0.        , -0.90422232])

    d_23 = np.array([ 0.        , -0.20452269,  0.        ,  0.20452269])

    return d_01, d_10, d_02, d_20, d_13, d_23
#------------------------------------------------------------------------------#
def coupling_fluxes_2d_1d_cross_with_el():
    d_11 = np.array([0.34984981])

    d_21 = np.array([ 0.27718625,  0.27718625, -0.07266356, -0.07266356])

    d_22 = np.array([ 0.00000000e+00])

    return  d_11, d_21, d_22
#------------------------------------------------------------------------------#
<|MERGE_RESOLUTION|>--- conflicted
+++ resolved
@@ -74,11 +74,7 @@
 
         A, rhs = solver.matrix_rhs(gb)
         p = sps.linalg.spsolve(A,rhs)
-<<<<<<< HEAD
         solver.split(gb, "p", p)
-=======
-        solver.solver.split(gb, "p", p)
->>>>>>> d18f9c9a
         fvutils.compute_discharges(gb)
 
         p_known = np.array([1.7574919 ,  1.25249747,  1.7574919 ,  1.25249747,
@@ -150,7 +146,7 @@
             g_h = gb.sorted_nodes_of_edge(e)[1]
             d['param'] = Parameters(g_h)
 
-        
+
         A, rhs = solver.matrix_rhs(gb)
         p = sps.linalg.spsolve(A, rhs)
         solver.solver.split(gb, "p", p)
@@ -252,7 +248,6 @@
 
         A, rhs = solver.matrix_rhs(gb)
         p = sps.linalg.spsolve(A,rhs)
-<<<<<<< HEAD
 
         p = sps.linalg.spsolve(A, rhs)
         p_cond, p_red, _, _ = condensation.solve_static_condensation(\
@@ -260,16 +255,6 @@
 
         solver.split(gb, "p_cond", p_cond)
         solver.split(gb, "p", p)
-=======
-                
-        
-        p = sps.linalg.spsolve(A, rhs)
-        p_cond, p_red, _, _ = condensation.solve_static_condensation(\
-                                                    A, rhs, gb, dim=0)
-        
-        solver.solver.split(gb, "p_cond", p_cond)
-        solver.solver.split(gb, "p", p)
->>>>>>> d18f9c9a
 
         # Make a copy of the grid bucket without the 0d grid
         dim_to_remove = 0
@@ -277,11 +262,7 @@
         # Compute the flux discretization on the new edges
         condensation.compute_elimination_fluxes(gb, gb_r, elimination_data)
         # Compute the discharges from the flux discretizations and computed pressures
-<<<<<<< HEAD
         solver.split(gb_r, "p", p_red)
-=======
-        solver.solver.split(gb_r, "p", p_red)
->>>>>>> d18f9c9a
         fvutils.compute_discharges(gb)
         fvutils.compute_discharges(gb_r)
 
