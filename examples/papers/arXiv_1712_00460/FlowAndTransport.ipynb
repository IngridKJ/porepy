{
 "cells": [
  {
   "cell_type": "markdown",
   "metadata": {},
   "source": [
    "# Flow and transport in 3D fractured medium\n",
    "\n",
    "Description: This notebook presents a weakly coupled flow and transport problem reported in the paper *PorePy: An Open-Source Simulation Tool for Flow and Transport in Deformable Fractured Rocks*, by\n",
    "Eirik Keilegavlen, Alessio Fumagalli, Runar Berge, Ivar Stefansson, Inga Berre. See arXiv:1712:00460 for details. The code in the notebook was that used to produce figure 5 in the paper, and if ran on a separate system, (almost) the same results should result - factors such as grid generation, linear solvers etc. may produce minor differences.\n",
    "\n",
    "The notebook doubles as an introduciton to PorePy for multi-physics, and is therefore rather long. To navigate quickly through the procedure, the main steps are: i) Create a mesh, ii) assign parameters for both flow and transport problems, iii) set up appropriate solvers, iv) discretize and solve.\n",
    "\n",
    "## Preliminaries\n",
    "To run this, you need to have PorePy installed and set up with Gmsh. Depending on the computer, the simulations can be somewhat memory and time consuming. To run on a subset of the fractures, use parameters for the grid generation function below.\n",
    "\n",
    "Also, it is recommended to install pyamg to speed up preconditioning for the pressure solver.\n",
    "\n",
    "## Imports\n",
    "The first step is to import all dependencies"
   ]
  },
  {
   "cell_type": "code",
   "execution_count": 1,
   "metadata": {},
   "outputs": [
    {
     "name": "stderr",
     "output_type": "stream",
     "text": [
      "/home/eke001/Dropbox/workspace/python/porepy/src/porepy/grids/partition.py:18: UserWarning: Could not import pymetis. Some functions will not work as    intended\n",
      "  intended')\n"
     ]
    }
   ],
   "source": [
    "# External modules\n",
    "import numpy as np\n",
    "import pickle\n",
    "import scipy.sparse as sps\n",
    "import logging\n",
    "import sys\n",
    "\n",
    "# For plotting\n",
    "from IPython.display import HTML, display\n",
    "\n",
    "# import porepy\n",
    "import porepy as pp\n"
   ]
  },
  {
   "cell_type": "markdown",
   "metadata": {},
   "source": [
    "## Logger\n",
    "Next, set up a logger to monitor the progress.\n",
    "\n",
    "The syntax here is a bit confusing: The levels of the logging module in Python has names indicating that the program may break down (DEBUG, INFO, WARNING, ERROR, CRITICAL). We use them instead to set the level of verbosity, with DEBUG corresponding to 'print everything', and CRITICAL being almost silent. The tuning of these levels, and achieving consistency between modules, is still a work in progress."
   ]
  },
  {
   "cell_type": "code",
   "execution_count": 2,
   "metadata": {},
   "outputs": [],
   "source": [
    "# Define\n",
    "root = logging.getLogger()\n",
    "root.setLevel(logging.WARN)\n",
    "\n",
    "# Only add handler if none is assigned. Without this, a new handler will be added every time this cell is ran.\n",
    "if not root.hasHandlers():\n",
    "    # Print to sys.stdout\n",
    "    ch = logging.StreamHandler(sys.stdout)\n",
    "    ch.setLevel(logging.INFO)\n",
    "    formatter = logging.Formatter('%(asctime)s - %(name)s - %(message)s')\n",
    "    ch.setFormatter(formatter)\n",
    "\n",
    "    root.addHandler(ch)"
   ]
  },
  {
   "cell_type": "markdown",
   "metadata": {},
   "source": [
    "## Grid generation\n",
    "The below function creates a 3D fracture etwork from a 2D outcrop. The extrusion produc vertical fractures only - more advanced options are available, but we have no geological basis for using them here."
   ]
  },
  {
   "cell_type": "code",
   "execution_count": 3,
   "metadata": {},
   "outputs": [],
   "source": [
    "def create_grid(num_fractures=None):\n",
    "    \"\"\" Create a grid from an outcrop. \n",
    "    \n",
    "    To adjust the number of fractures to include, set num_fractures < 69 (maximum)\n",
    "    \"\"\"\n",
    "    # Default is to create all fractures\n",
    "    if num_fractures == None:\n",
    "        num_fractures = 66\n",
    "\n",
    "    # Fix the random seed, so that the produced network is reproducible\n",
    "    np.random.seed(7)\n",
    "    # Read points in outcrop from line, together with their connections.\n",
    "    # The file 'barely-connected_4pp.csv' is stochastically generated based \n",
    "    # on data from a real outcrop. Noteworthy, it contains several\n",
    "    # Y-intersections, which are preserved in extrusion.\n",
    "    # For more details, see tutorial on fracture extrusion.\n",
    "    pt, edges = pp.importer.lines_from_csv('barely-connected_4pp.csv')\n",
    "    \n",
    "    # Extrude fractures.\n",
    "    # Assign same family name to all fractures, and let them have zero incline.\n",
    "    # This is the place to modify if you want fractures with different \n",
    "    # properties, e.g. if they have different geological origins.\n",
    "    frac_family = np.zeros(edges.shape[1], dtype=np.int)\n",
    "    fractures = pp.extrusion.fractures_from_outcrop(pt, edges, family=frac_family,\n",
    "                                                    family_std_incline=[0.], tol=1e-5)\n",
    "\n",
    "    # Pick out the subset of fractures (or all) to be included in the grid\n",
    "    i = np.arange(num_fractures)\n",
    "    f = [fractures[fi] for fi in i]\n",
    "    # Create fracture network representation of the grid\n",
    "    network = pp.FractureNetwork(f)\n",
    "    # Assign tolerance used for computations. This is sometimes a critical \n",
    "    # parameter, it roughly defines how close to geometric objcets can be\n",
    "    # before they are considered identical (in case of two points), crossing\n",
    "    # (in case of two lines) etc.\n",
    "    # For general networks, it may be necessary to experiment a bit with this\n",
    "    # parameter to generate a reasonable mesh\n",
    "    network.tol = 1e-5\n",
    "    \n",
    "    # Export the network itself (no grid yet) as a vtu file, accesible by Paraview\n",
    "    network.to_vtk('network.vtu')\n",
    "\n",
    "    # Generate the mixed-dimensional grid.\n",
    "    # The mesh size is controlled by two parameters: mesh_size_frac is the target \n",
    "    # mesh size, while mesh_size_min is the minimal mesh size specified in the Gmsh\n",
    "    # configuration file. To which degree Gmsh adhers to this parameter\n",
    "    # varies from one case to the next.\n",
    "    # The parameter ensure_matching_face_cells=False is used to avoid an error\n",
    "    # message when matching cells with faces in the various dimensions\n",
    "    # The origin of the trouble seems to be in Gmsh (has been reported).\n",
    "    # We have never experienced any trouble with using this workaround, but\n",
    "    # some caution is still due.\n",
<<<<<<< HEAD
    "    gb = meshing.simplex_grid(network=network, mesh_size_frac=0.1, mesh_size_min=0.01,\n",
    "                              verbose=1,ensure_matching_face_cell=False)\n",
=======
    "    gb = pp.meshing.simplex_grid(network=network, h_ideal=0.1, h_min=0.01,\n",
    "                                 verbose=1,ensure_matching_face_cell=False)\n",
>>>>>>> 78173a7d
    "    \n",
    "    # gb is now a GridBucket, that is, a mixed-dimensional grid.\n",
    "    # Technically, this is implemented as a graph, with each node representing\n",
    "    # a grid (the matrix grid, a fracture, the intersection between fractures).\n",
    "    \n",
    "    # Rescale the domain from a meter to hundred meter scale, just to get more\n",
    "    # realistic numbers.\n",
    "    for g, _ in gb:\n",
    "        g.nodes *= 100 * pp.METER\n",
    "    gb.compute_geometry()\n",
    "    \n",
    "    return gb"
   ]
  },
  {
   "cell_type": "markdown",
   "metadata": {},
   "source": [
    "## Problem setup: Parameter specification and solvers\n",
    "To set up the flow and transport problems, we will use, respectively, an EllipticModel and a ParabolicModel. These are solvers dedicated to solving elliptic equations, e.g. the incompressible pressure equation, and advection-diffusion problems. The models automatically sets up simple discretization schemes, and tries to design decent linear solvers for the resulting systems of equations.\n",
    "\n",
    "### Pressure solver\n",
    "The first step is to provide simulation data. Simulation parameters are stored as part of the GridBucket, but accessing this can be somewhat cumbersome. To assist the assignment, and also to provide a reasonable way of setting default parameters, each of the models (pre-defined solvers), are accompanied by a DataAssigner. This can be used directly to define a simulaiton with default parameters, or modified as desired. Below, we give an example for the pressure equation."
   ]
  },
  {
   "cell_type": "code",
   "execution_count": 4,
   "metadata": {},
   "outputs": [],
   "source": [
    "# The units module contains various physical constants\n",
    "# Set a relative high matrix permeability, this would correspond to\n",
    "# a quite high density of upscaled fractures.\n",
    "matrix_perm = 5 * pp.DARCY\n",
    "\n",
    "class MatrixDomainPressure(pp.EllipticDataAssigner):\n",
    "    \"\"\" Set data for the 3D domain (matrix) in the pressure equation.\n",
    "    \n",
    "    Fields that are not assigned here, will have the default values \n",
    "    prescribed in EllipticData (which again may point further to defaults\n",
    "    in the Parameter class).\n",
    "    \"\"\"\n",
    "    def __init__(self, g, dat):\n",
    "        self.dim = g.dim\n",
    "        pp.EllipticDataAssigner.__init__(self, g, dat)\n",
    "\n",
    "    # The permeability is set as isotropic and homogeneous.\n",
    "    # Both anisotropic and heterogeneous fields are easily accomodated\n",
    "    # by changing this line.\n",
    "    def permeability(self):\n",
    "        kxx = matrix_perm * np.ones(self.grid().num_cells)\n",
<<<<<<< HEAD
    "        return tensor.SecondOrderTensor(self.dim, kxx)\n",
=======
    "        return pp.SecondOrderTensor(self.dim, kxx)\n",
>>>>>>> 78173a7d
    "\n",
    "    # Boundary conditions: By default, Neumann conditions are assigned.\n",
    "    # Overwride these for two or the faces to set up flow along the y-axis.\n",
    "    # Note that this function only sets the type of boundary conditions,\n",
    "    # the exact values are set in the next function.\n",
    "    def bc(self):\n",
    "        g = self.grid()\n",
    "        # This will pick out faces with the maximum or minimum y coordinate\n",
    "        # We benefit from knowing that the simulation domain is a box alligned\n",
    "        # with the axes, if not, picking out faces would have been more cumbersome.\n",
    "        p_face = pp.params.bc.face_on_side(g, ['ymin', 'ymax'])\n",
    "        p_face = np.hstack((p_face[0], p_face[1]))\n",
    "        dir_str = p_face.size * ['dir']\n",
    "        return pp.BoundaryCondition(g, faces=p_face, cond=dir_str)\n",
    "\n",
    "    # Boundary values are set by specifying the value per face.\n",
    "    # If none are specified, homogeneous conditions are assumed.\n",
    "    # The reason for splitting types and values for boundary conditions is that \n",
    "    # types are needed at the time of discretization, while values are not imposed\n",
    "    # until assembley of linear system. \n",
    "    def bc_val(self):\n",
    "        g = self.grid()\n",
    "        y_min = pp.params.bc.face_on_side(g, 'ymin')\n",
    "        y_max = pp.params.bc.face_on_side(g, 'ymax')\n",
    "\n",
    "        bnd = np.zeros(g.num_faces)\n",
    "        bnd[y_min] = 0\n",
    "        bnd[y_max] = 50 * pp.BAR\n",
    "        return bnd\n",
    "\n",
    "    def porosity(self):\n",
    "        return 0.01 * np.ones(self.grid().num_cells)"
   ]
  },
  {
   "cell_type": "markdown",
   "metadata": {},
   "source": [
    "Next, define parameters for the fractures, and their intersections. Most of the values are inherited from the matrix domain, but some are overwritten:"
   ]
  },
  {
   "cell_type": "code",
   "execution_count": 5,
   "metadata": {},
   "outputs": [],
   "source": [
    "class FractureDomainPressure(MatrixDomainPressure):\n",
    "    def __init__(self, g, dat):\n",
    "        MatrixDomainPressure.__init__(self, g, dat)\n",
    "\n",
    "    # Define an aperture of 1cm.\n",
    "    # Note that the power is set according to the dimension, thus an \n",
    "    # intersection will have a transverse area of 1 cm squared.\n",
    "    def aperture(self):\n",
    "        return np.power(1 * pp.CENTI * pp.METER, 3 - self.grid().dim)\n",
    "\n",
    "    # Set a permeability of 10^-4, corresponding to the square of the aperture.\n",
    "    # The flow will again be scaled with the aperture inside the discretization,\n",
    "    # thus we in effect apply the so-called cubic law.\n",
    "    def permeability(self):\n",
    "        kxx = np.ones(self.grid().num_cells)*np.power(1e-4, self.grid().dim<3)\n",
<<<<<<< HEAD
    "        return tensor.SecondOrderTensor(3, kxx)\n",
=======
    "        return pp.SecondOrderTensor(3, kxx)\n",
>>>>>>> 78173a7d
    "\n",
    "    # A lot can be said about the boundary conditions at fracture tips.\n",
    "    # We simply set a Neumann condition. Since this is the default, we \n",
    "    # need not define anything, but if we had not created the function, we would\n",
    "    # have inherited from the matrix domain. This might have been okay, as the\n",
    "    # fractures do not extend to the domain boundary, but the present version\n",
    "    # is cleaner and safer.\n",
    "    def bc(self):\n",
    "        return pp.BoundaryCondition(self.grid())\n",
    "\n",
    "    # No-flow conditions at fracture tips\n",
    "    def bc_val(self):\n",
    "        return np.zeros(self.grid().num_faces)\n",
    "\n",
    "    def porosity(self):\n",
    "        return np.ones(self.grid().num_cells)"
   ]
  },
  {
   "cell_type": "markdown",
   "metadata": {},
   "source": [
    "Having defined parameter classes for all geometric objects, assigning the data is easy: Simply loop over the GridBucket, and choose DataAssigner according to the grid dimension.\n",
    "\n",
    "If the data was heterogeneous, for instance some fractures are blocking, this would have required a few more steps. First, an extra DataAssigner is needed (BlockingFractureDomainPressure?), which would inherit from FractureDomainPressure, and likely override the permeability() function. Second, we need a way to differ between the individual fracture objects. Fracture grids will have an attribute frac_num, which reflects the order of the fractures when they were fed into the FractureNetwork, and further into the meshing algorithm. This can be used to identify the individual fractures.\n",
    "    "
   ]
  },
  {
   "cell_type": "code",
   "execution_count": 6,
   "metadata": {},
   "outputs": [],
   "source": [
    "# Define method to assign parameters to all nodes in the GridBucket\n",
    "def assign_pressure_data(gb):\n",
    "    # Prepare the model to recieve problems to be solved.\n",
    "    gb.add_node_props(['problem'])\n",
    "    # Loop over the grid bucket. This loops over the grid, and the\n",
    "    # data field associated with the grid. The latter can be used to stored\n",
    "    # pretty much anything, among them the problem definition.\n",
    "    for g, d in gb:\n",
    "        # The 3D domain is assigned Matrix properties\n",
    "        if g.dim == 3:\n",
    "            d['problem'] = MatrixDomainPressure(g, d)\n",
    "        # All others get fracture properties.\n",
    "        elif g.dim < 3:\n",
    "            d['problem'] = FractureDomainPressure(g, d)\n",
    "    # Assign coupling discharge\n",
    "    gb.add_edge_props(['param'])\n",
    "    for e, d in gb.edges():\n",
    "        g_h = gb.nodes_of_edge(e)[1]\n",
    "        d['param'] = pp.Parameters(g_h)\n"
   ]
  },
  {
   "cell_type": "markdown",
   "metadata": {},
   "source": [
    "Finally, define the pressure solver. It would have been equally natural to let assign_pressure_data() be incorporated into __init__, but we pulled it out here to give it the proper attention:"
   ]
  },
  {
   "cell_type": "code",
   "execution_count": 7,
   "metadata": {},
   "outputs": [],
   "source": [
    "class PressureSolver(pp.EllipticModel):\n",
    "    \"\"\" Solver for the pressure equation.\n",
    "    \n",
    "    No methods are specified here, thus all functionality is inherited from \n",
    "    EllipticModel. \n",
    "    \"\"\"\n",
    "    def __init__(self, gb, solver_data):\n",
    "        assign_pressure_data(gb)\n",
    "        pp.EllipticModel.__init__(self, gb)\n"
   ]
  },
  {
   "cell_type": "markdown",
   "metadata": {},
   "source": [
    "## Transport discretization\n",
    "So far, we have defined a solver for the pressure equation only. Next, do the same for the transport solver. The steps are the same: To assign parameters, we will rely upon the ParabolicDataAssigner for default values, and overwrite values when appropriate. Then define a solver, and we are done."
   ]
  },
  {
   "cell_type": "code",
   "execution_count": 8,
   "metadata": {},
   "outputs": [],
   "source": [
    "class MatrixDomainTransport(pp.ParabolicDataAssigner):\n",
    "    def __init__(self, g, dat):\n",
    "        self.dim = g.dim\n",
    "        pp.ParabolicDataAssigner.__init__(self, g, dat)\n",
    "\n",
    "    # Thermal diffusivity of granite\n",
    "    def diffusivity(self):\n",
    "        kxx = 3 * np.ones(self.grid().num_cells)\n",
<<<<<<< HEAD
    "        return tensor.SecondOrderTensor(self.grid().dim, kxx)\n",
=======
    "        return pp.SecondOrderTensor(self.grid().dim, kxx)\n",
>>>>>>> 78173a7d
    "\n",
    "    # Boundary conditions are set similar to the pressure equation:\n",
    "    # Impose a gradient in the y-direction, and insulate the other boundaries.\n",
    "    def bc(self):\n",
    "        g = self.grid()\n",
    "        p_face = pp.params.bc.face_on_side(g, ['ymin', 'ymax'])\n",
    "        p_face = np.hstack((p_face[0], p_face[1]))\n",
    "        dir_str = p_face.size * ['dir']\n",
    "        return pp.BoundaryCondition(g, faces=p_face, cond=dir_str)\n",
    "\n",
    "    # Boundary values are set to 0 and 1. Can easily be changed by scaling.\n",
    "    def bc_val(self, t):\n",
    "        g = self.grid()\n",
    "        y_min = pp.params.bc.face_on_side(g, 'ymin')\n",
    "        y_max = pp.params.bc.face_on_side(g, 'ymax')\n",
    "\n",
    "        bnd = np.zeros(g.num_faces)\n",
    "        bnd[y_min] = 0\n",
    "        bnd[y_max] = 1\n",
    "        return bnd\n",
    "\n",
    "    # For implementation reasons, domains of all dimensions have an apperture.\n",
    "    # In fractures and fracture intersections, this is used to scale cell volumes to a \n",
    "    # Nd value. In 3D, simply set the aperture to 1; this corresponds to a unit scaling.\n",
    "    def aperture(self):\n",
    "        return np.ones(self.grid().num_cells)\n",
    "\n",
    "    def porosity(self):\n",
    "        return 0.01 * np.ones(self.grid().num_cells)\n",
    "\n",
    "    # Rock density corresponding (approximate) average values for granite. Values from Wikipedia.\n",
    "    def rock_density(self):\n",
    "        return 2.7 * pp.KILO * pp.KILOGRAM / pp.METER**3\n",
    "\n",
    "    # Rough estiamet of water density\n",
    "    def fluid_density(self):\n",
    "        return 1.0 * pp.KILO * pp.KILOGRAM / pp.METER**3\n",
    "\n",
    "    # Rock heat capasity for granite\n",
    "    def rock_specific_heat(self):\n",
    "        return 790. / pp.KILOGRAM\n",
    "\n",
    "    # Heat capasity corresponds to water in standard conditions\n",
    "    def fluid_specific_heat(self):\n",
    "        return 4185. / (pp.KILOGRAM)\n",
    "\n",
    "\n",
    "class FractureDomainTransport(MatrixDomainTransport):\n",
    "    \"\"\" The FractureDomain inherits from Matrix domain. The difference is in the \n",
    "    aperture, that has the same value as for the flow problem.\n",
    "    \n",
    "    \n",
    "    \"\"\"\n",
    "    def __init__(self, g, dat):\n",
    "        MatrixDomainTransport.__init__(self, g, dat)\n",
    "\n",
    "    def aperture(self):\n",
    "        return np.power(1 * pp.CENTI * pp.METER, 3 - self.grid().dim)\n",
    "\n",
    "    def bc(self):\n",
    "        # Overwrite MatrixDomain's bc, we're using only Neumann\n",
    "        return pp.params.bc.BoundaryCondition(self.grid())\n",
    "\n",
    "    def bc_val(self, t):\n",
    "        return np.zeros(self.grid().num_faces)\n",
    "\n",
    "    def porosity(self):\n",
    "        return np.ones(self.grid().num_cells)\n"
   ]
  },
  {
   "cell_type": "markdown",
   "metadata": {},
   "source": [
    "Now, define the transport solver. The most noteworthy point here is the solver() method, which returns an implicit time stepper with a linear solver tailored for large, advection-dominated problems. Also, this is the place where the end time for simulation and time step size is set."
   ]
  },
  {
   "cell_type": "code",
   "execution_count": 33,
   "metadata": {},
   "outputs": [],
   "source": [
    "class TransportSolver(pp.ParabolicModel):\n",
    "    def __init__(self, gb):\n",
    "        \"\"\" Here the data assignment is located in __init__,\n",
    "        as indicated in the pressure solver\n",
    "        \"\"\"\n",
    "        gb.add_node_props(['transport_data'])\n",
    "        for g, d in gb:\n",
    "            if g.dim == 3:\n",
    "                d['transport_data'] = MatrixDomainTransport(g, d)\n",
    "            elif g.dim < 3:\n",
    "                d['transport_data'] = FractureDomainTransport(g, d)\n",
    "\n",
    "        pp.ParabolicModel.__init__(self, gb)\n",
    "\n",
    "    # The spatial discretization returns both advective and diffusive\n",
    "    # discretization. If we were to solve a pure advective problem, we\n",
    "    # would simply return only self.advective_disc()\n",
    "    def space_disc(self):\n",
    "        return self.advective_disc(), self.diffusive_disc()\n",
    "    \n",
    "    def solver(self):\n",
    "        # Create an ad hoc implicit time stepper that inherits from the\n",
    "        # standard Implicit class (backward Euler approach).\n",
    "        # The only change we do is to let the linear solver use\n",
    "        # GMRES, preconditioned with ILU for large problems.\n",
    "        # The definition of 'Large' is somewhat arbitrary; the point is \n",
    "        # to turn to an iteratie solver for systems large enough that a\n",
    "        # direct solver is inefficient, or consumes too much memory.\n",
    "        # What that means is very much a user specific parameter; \n",
    "        # the value prescribed here should be conservative in most cases.\n",
    "        class ImplicitSolverGmres(pp.Implicit):\n",
    "\n",
    "            def __init__(self, model):\n",
    "                pp.Implicit.__init__(self, model)\n",
    "\n",
    "            def step(self):\n",
    "                from porepy.numerics.linalg.linsolve import Factory as LSFactory\n",
    "                A = self.lhs\n",
    "                b = self.rhs\n",
    "\n",
    "                ls = LSFactory()\n",
    "                if b.size < 40000:\n",
    "                    self.p = ls.direct(A, b)\n",
    "                    return self.p\n",
    "                else:\n",
    "                    # Note use of ILU here: This is appropriate for \n",
    "                    # advection dominated problems, where most of the action\n",
    "                    # is local. For conduction dominated problems, a better\n",
    "                    # approach would be to use elliptic solvers, e.g. a\n",
    "                    # algebraic multigrid approach\n",
    "                    precond = ls.ilu(A)\n",
    "                    slv = ls.gmres(self.lhs)\n",
    "                    # The use of callback here will log information on the\n",
    "                    # iteration procedure.\n",
    "                    # Parameters for maxiter, restart etc. are somewhat random.\n",
    "                    # In practice, the iterations converges quite fast for this \n",
    "                    # problem.\n",
    "                    self.p, info = slv(self.rhs, M=precond, callback=True,\n",
    "                               maxiter=10000, restart=1500, tol=1e-8)\n",
    "                    return self.p\n",
    "        return ImplicitSolverGmres(self)\n",
    "\n",
    "    def end_time(self):\n",
    "        return 10 * pp.YEAR\n",
    "\n",
    "    def time_step(self):\n",
    "        return self.end_time()/10\n"
   ]
  },
  {
   "cell_type": "markdown",
   "metadata": {},
   "source": [
    "# Set up solvers, then solve\n",
    "We are finally ready to define our solver objects and solve for flow and temperature. With all parameters defined, this is a relatively simple code:"
   ]
  },
  {
   "cell_type": "code",
   "execution_count": 28,
   "metadata": {},
   "outputs": [
    {
     "name": "stderr",
     "output_type": "stream",
     "text": [
      "/home/eke001/anaconda3/envs/porepy/lib/python3.5/site-packages/vtk/util/numpy_support.py:134: FutureWarning: Conversion of the second argument of issubdtype from `complex` to `np.complexfloating` is deprecated. In future, it will be treated as `np.complex128 == np.dtype(complex).type`.\n",
      "  assert not numpy.issubdtype(z.dtype, complex), \\\n"
     ]
    },
    {
     "name": "stdout",
     "output_type": "stream",
     "text": [
      "Construct mesh\n",
      "Use existing decomposition\n",
      "Minimal distance between points encountered is 0.004273543932074861\n",
      "Gmsh processed file successfully\n",
      "\n",
      "\n",
      "Grid creation completed. Elapsed time 0.1820986270904541\n",
      "\n",
      "\n",
      "Created 1 3-d grids with 10989 cells\n",
      "Created 3 2-d grids with 1100 cells\n",
      "\n",
      "\n",
      "Done. Elapsed time 1.0201530456542969\n",
      "Assemble in bucket\n",
      "Done. Elapsed time 0.026569604873657227\n",
      "Compute geometry\n",
      "Done. Elapsed time 0.047032833099365234\n",
      "Split fractures\n",
      "Done. Elapsed time 0.7815241813659668\n",
      "Mesh construction completed. Total time 1.8778269290924072\n"
     ]
    }
   ],
   "source": [
    "# Define computaitonal mesh (mixed-dimensional)\n",
    "# You may also get a warning here, related to inconsistency between cells and faces.\n",
    "# This is caused by what appears to be a bug in gmsh (we have reported),\n",
    "# that shows up for small and skewed cells and faces.\n",
    "# We have not experienced any practical implications of this.\n",
    "mesh = create_grid()\n",
    "\n",
    "# Create an exporter object, and dump the grid\n",
    "# NOTE: The export, and particular representing the grid in a format \n",
    "# amenable for the unstructured data format in vtu is time consuming\n",
    "# for a pure python code. If numba is available (conda install numba),\n",
    "# a just in time compiler will be invoked, and the whole process\n",
    "# speeds up dramatically. Do install.\n",
    "mesh_exp = pp.Exporter(mesh, 'grid')\n",
    "mesh_exp.write_vtk()"
   ]
  },
  {
   "cell_type": "markdown",
   "metadata": {},
   "source": [
    "The resulting grid looks like this, after some manipulation in Paraview"
   ]
  },
  {
   "cell_type": "code",
   "execution_count": 29,
   "metadata": {},
   "outputs": [
    {
     "data": {
      "text/html": [
       "<table><tr><td><img src='fig/g0.png'></td><td><img src='fig/g1.png'></td></tr></table>"
      ],
      "text/plain": [
       "<IPython.core.display.HTML object>"
      ]
     },
     "metadata": {},
     "output_type": "display_data"
    }
   ],
   "source": [
    "display(HTML(\"<table><tr><td><img src='fig/g0.png'></td><td><img src='fig/g1.png'></td></tr></table>\"))"
   ]
  },
  {
   "cell_type": "markdown",
   "metadata": {},
   "source": [
    "### Pressure solve"
   ]
  },
  {
   "cell_type": "code",
   "execution_count": 30,
   "metadata": {},
   "outputs": [
    {
     "name": "stdout",
     "output_type": "stream",
     "text": [
      "2018-03-19 14:37:21,083 - porepy.numerics.elliptic - Solve elliptic model\n",
      "2018-03-19 14:37:21,084 - porepy.numerics.elliptic - Discretize\n",
      "2018-03-19 14:37:21,165 - porepy.numerics.elliptic - Done. Elapsed time 0.08112049102783203\n",
      "2018-03-19 14:37:21,165 - porepy.numerics.elliptic - Solve linear system using direct solver\n",
      "2018-03-19 14:37:21,352 - porepy.numerics.elliptic - Done. Elapsed time 0.18686413764953613\n"
     ]
    },
    {
     "name": "stderr",
     "output_type": "stream",
     "text": [
      "/home/eke001/anaconda3/envs/porepy/lib/python3.5/site-packages/vtk/util/numpy_support.py:134: FutureWarning: Conversion of the second argument of issubdtype from `complex` to `np.complexfloating` is deprecated. In future, it will be treated as `np.complex128 == np.dtype(complex).type`.\n",
      "  assert not numpy.issubdtype(z.dtype, complex), \\\n"
     ]
    }
   ],
   "source": [
    "# Define pressure solver for the given grid.\n",
    "# This will assign parameters, using the above classes\n",
    "pressure_solver = PressureSolver(mesh, None)\n",
    "\n",
    "# Solve the pressure equation.\n",
    "#\n",
    "# TECHNICAL INFORMATION:\n",
    "# This discretizes the equation using a two-point flux approximation \n",
    "# (unless the discretization method is overwritten), assembles \n",
    "# the linear system and right hand side contributions from sources\n",
    "# and boundary conditions. The linear system is then solved, hopefully\n",
    "# with a somewhat efficient solver. Exactly how this should be defined is \n",
    "# not entirely clear at the moment (the linear system has saddle-point\n",
    "# characteristics, which makes solution a bit challenging). What we do\n",
    "# for now is to apply a direct solver for small systems (specified by the\n",
    "# parameter max_direct). For large problem, a domain decomposition approach\n",
    "# is applied for the rock matrix and all fractures and intersection. For\n",
    "# large sub-problems (in practice the matrix), an AMG solver is invoked\n",
    "# if available, if not, ILU is the fallback.\n",
    "# It is strongly recommended to install pyamg before solving large problems.\n",
    "#\n",
    "# UPPSHOT:\n",
    "# For large problems, this may take some time, and you may want to monitor memory usage.\n",
    "\n",
    "pressure_solver.solve(callback=True)  # Use callback to monitor progression\n",
    "\n",
    "# The pressure solution is stored as a single vector, considering all\n",
    "# geometric objects (rock matrix, fractures, intersections) at the same time\n",
    "# Split into the different components in the computational mesh.\n",
    "pressure_solver.split()\n",
    "\n",
    "# Store the solution in the data-part of the computational grid.\n",
    "# This saves the solution to vtk.\n",
    "pressure_solver.save('solution')\n",
    "\n",
    "# Derive fluxes from the computed pressures\n",
    "pp.fvutils.compute_discharges(mesh, p_name='solution')"
   ]
  },
  {
   "cell_type": "markdown",
   "metadata": {},
   "source": [
    "Here is what the pressure solution looks like"
   ]
  },
  {
   "cell_type": "code",
   "execution_count": 31,
   "metadata": {},
   "outputs": [
    {
     "data": {
      "text/html": [
       "<table><tr><td><img src='fig/pressure.png'></td><td><img src='fig/p2.png'></td></tr></table>"
      ],
      "text/plain": [
       "<IPython.core.display.HTML object>"
      ]
     },
     "metadata": {},
     "output_type": "display_data"
    }
   ],
   "source": [
    "display(HTML(\"<table><tr><td><img src='fig/pressure.png'></td><td><img src='fig/p2.png'></td></tr></table>\"))"
   ]
  },
  {
   "cell_type": "markdown",
   "metadata": {},
   "source": [
    "### Transport\n",
    "And finaly, the transport solver"
   ]
  },
  {
   "cell_type": "code",
   "execution_count": 34,
   "metadata": {},
   "outputs": [
    {
     "name": "stdout",
     "output_type": "stream",
     "text": [
      "2018-03-19 14:38:09,893 - porepy.numerics.time_stepper - Time stepping using 10 steps\n",
      "2018-03-19 14:38:09,977 - porepy.numerics.time_stepper - Step 0 out of 10\n"
     ]
    },
    {
     "name": "stderr",
     "output_type": "stream",
     "text": [
      "/home/eke001/anaconda3/envs/porepy/lib/python3.5/site-packages/vtk/util/numpy_support.py:134: FutureWarning: Conversion of the second argument of issubdtype from `complex` to `np.complexfloating` is deprecated. In future, it will be treated as `np.complex128 == np.dtype(complex).type`.\n",
      "  assert not numpy.issubdtype(z.dtype, complex), \\\n"
     ]
    },
    {
     "name": "stdout",
     "output_type": "stream",
     "text": [
      "2018-03-19 14:38:10,406 - porepy.numerics.time_stepper - Step 1 out of 10\n",
      "2018-03-19 14:38:10,824 - porepy.numerics.time_stepper - Step 2 out of 10\n",
      "2018-03-19 14:38:11,371 - porepy.numerics.time_stepper - Step 3 out of 10\n",
      "2018-03-19 14:38:11,786 - porepy.numerics.time_stepper - Step 4 out of 10\n",
      "2018-03-19 14:38:12,202 - porepy.numerics.time_stepper - Step 5 out of 10\n",
      "2018-03-19 14:38:12,721 - porepy.numerics.time_stepper - Step 6 out of 10\n",
      "2018-03-19 14:38:13,147 - porepy.numerics.time_stepper - Step 7 out of 10\n",
      "2018-03-19 14:38:13,613 - porepy.numerics.time_stepper - Step 8 out of 10\n",
      "2018-03-19 14:38:14,106 - porepy.numerics.time_stepper - Step 9 out of 10\n"
     ]
    }
   ],
   "source": [
    "# Define transport solver\n",
    "transport_solver = TransportSolver(mesh)\n",
    "\n",
    "# Discretize and perform time stepping.\n",
    "# The time stepper discretizes the advective term using a \n",
    "# first order upwind approach, while the conductive term is treated\n",
    "# by TPFA.\n",
    "# We saw above how the linear solver was defined in this case.\n",
    "# To save each time step we send in the key-argument save_as, which\n",
    "# will save the solution in a file \"results/solution.pvd\" as the variable\n",
    "# \"transport\".\n",
    "sol = transport_solver.solve(save_as='transport')\n"
   ]
  },
  {
   "cell_type": "markdown",
   "metadata": {},
   "source": [
    "And we are done. Visualized, the transport solution evolves like this"
   ]
  },
  {
   "cell_type": "code",
   "execution_count": null,
   "metadata": {},
   "outputs": [],
   "source": [
    "HTML('<img src=\"fig/out.gif\">')"
   ]
  },
  {
   "cell_type": "markdown",
   "metadata": {},
   "source": [
    "## Comments and outlook\n",
    "The notebook turned out to be rather lengthy, but if we strip away all more or less helpful comments, the following steps remains:\n",
    "1. Define computational mesh.\n",
    "2. Define all parameters necessary for the solution. By default, these will typically be of unit size; if other values are needed they must be overwritten. PorePy also have a convenient way of differing between parameter assignment for the rock matrix and (individual) fractures.\n",
    "3. Implement a discretization strategy. PorePy defines standard solvers for pressure and transport problems, using simple but robust discretization techniques. The standard models can be modified when needed, typically in the case where the user knows something about the structure of the problem at hand.\n",
    "4. Solve the problems, save relevant data.\n",
    "\n",
    "Needless to say, these steps are part of any solution strategy.\n",
    "\n",
    "## Possible extensions\n",
    "As the intention of the example was to illustrate multi-physics couplings in the setting of flow and transport, we comment on two natural extensions:\n",
    "1. Account for fluid compressibility in the flow field. Assuming the fluid is water, this can be modeled by replacing the EllipticModel with a SlightlyCompressibleModel. As the flow field is now time dependent, it should be updated during the transport solve. Exactly what is the most efficient approach there depends on the coupling strength - operator splitting is a natural option. Anyhow, it would be necessary to explictly write out the time loop containing pressure and transport solves. Apart from this most of the script should be the same.\n",
    "2. As an extension of the first point, in certain applications (e.g. geothermal energy) in may be of interest to account for more ellaborate couplings, such as temperature dependency of the viscosity etc. This will in general introduce non-linear couplings that, if strong, should be solved simultaneously. This is beyond the current scope of PorePy, but should be feasible by exploiting free python libraries for automatic differentiation.\n",
    "\n",
    "Another, more technical, step is to assign heterogeneous parameter values, mostly for cell-values fields such as permeabilities. This would require functions to define parameters e.g. based on cell center coordinates. Once this is in place, it is simply a matter of overwriting the relevant functions in data assigners such as MatrixPressureDomain etc."
   ]
  }
 ],
 "metadata": {
  "kernelspec": {
   "display_name": "Python 3",
   "language": "python",
   "name": "python3"
  },
  "language_info": {
   "codemirror_mode": {
    "name": "ipython",
    "version": 3
   },
   "file_extension": ".py",
   "mimetype": "text/x-python",
   "name": "python",
   "nbconvert_exporter": "python",
   "pygments_lexer": "ipython3",
   "version": "3.5.4"
  }
 },
 "nbformat": 4,
 "nbformat_minor": 2
}<|MERGE_RESOLUTION|>--- conflicted
+++ resolved
@@ -146,13 +146,8 @@
     "    # The origin of the trouble seems to be in Gmsh (has been reported).\n",
     "    # We have never experienced any trouble with using this workaround, but\n",
     "    # some caution is still due.\n",
-<<<<<<< HEAD
     "    gb = meshing.simplex_grid(network=network, mesh_size_frac=0.1, mesh_size_min=0.01,\n",
     "                              verbose=1,ensure_matching_face_cell=False)\n",
-=======
-    "    gb = pp.meshing.simplex_grid(network=network, h_ideal=0.1, h_min=0.01,\n",
-    "                                 verbose=1,ensure_matching_face_cell=False)\n",
->>>>>>> 78173a7d
     "    \n",
     "    # gb is now a GridBucket, that is, a mixed-dimensional grid.\n",
     "    # Technically, this is implemented as a graph, with each node representing\n",
@@ -205,11 +200,7 @@
     "    # by changing this line.\n",
     "    def permeability(self):\n",
     "        kxx = matrix_perm * np.ones(self.grid().num_cells)\n",
-<<<<<<< HEAD
-    "        return tensor.SecondOrderTensor(self.dim, kxx)\n",
-=======
     "        return pp.SecondOrderTensor(self.dim, kxx)\n",
->>>>>>> 78173a7d
     "\n",
     "    # Boundary conditions: By default, Neumann conditions are assigned.\n",
     "    # Overwride these for two or the faces to set up flow along the y-axis.\n",
@@ -272,11 +263,7 @@
     "    # thus we in effect apply the so-called cubic law.\n",
     "    def permeability(self):\n",
     "        kxx = np.ones(self.grid().num_cells)*np.power(1e-4, self.grid().dim<3)\n",
-<<<<<<< HEAD
-    "        return tensor.SecondOrderTensor(3, kxx)\n",
-=======
     "        return pp.SecondOrderTensor(3, kxx)\n",
->>>>>>> 78173a7d
     "\n",
     "    # A lot can be said about the boundary conditions at fracture tips.\n",
     "    # We simply set a Neumann condition. Since this is the default, we \n",
@@ -378,11 +365,7 @@
     "    # Thermal diffusivity of granite\n",
     "    def diffusivity(self):\n",
     "        kxx = 3 * np.ones(self.grid().num_cells)\n",
-<<<<<<< HEAD
-    "        return tensor.SecondOrderTensor(self.grid().dim, kxx)\n",
-=======
     "        return pp.SecondOrderTensor(self.grid().dim, kxx)\n",
->>>>>>> 78173a7d
     "\n",
     "    # Boundary conditions are set similar to the pressure equation:\n",
     "    # Impose a gradient in the y-direction, and insulate the other boundaries.\n",
