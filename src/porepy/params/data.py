--- conflicted
+++ resolved
@@ -234,7 +234,6 @@
 
     porosity = property(get_porosity, set_porosity)
 
-<<<<<<< HEAD
 #-------------------- Face-wise quantities below here --------------------
 
 #------------------ slip_distance -----------------
@@ -267,30 +266,6 @@
 
     slip_distance = property(get_slip_distance, set_slip_distance)
 
-
-#---------------- Discharge -------------------------------------------------
-
-    def get_discharge(self):
-        """ double or array-like
-        Face-wise representation of discharge.
-        Always set and returned as np.ndarray (1 x g.num_faces) for
-        internal grids. For edges between dimensions they may also
-        be grid1.num_cells x grid2.num_cells.
-        """
-        if not hasattr(self, '_discharge'):
-            raise ValueError('Discharge not set')
-        return self._discharge
-
-    def set_discharge(self, val):
-        if not isinstance(val, np.ndarray):
-            raise ValueError('Only np.ndarray allowed for discharge')
-        else:
-            self._discharge = val
-
-    discharge = property(get_discharge, set_discharge)
-
-=======
->>>>>>> 09593d81
 
 #----------- Multi-physics (solver-/context-dependent) parameters below -----
 
