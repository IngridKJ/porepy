--- conflicted
+++ resolved
@@ -106,8 +106,6 @@
                 else:
                     raise ValueError("Boundary should be Dirichlet or Neumann")
 
-<<<<<<< HEAD
-
 class BoundaryConditionNode(object):
 
     """ Class to store information on boundary conditions for nodal numerical
@@ -199,8 +197,6 @@
                 else:
                     raise ValueError("Boundary should be Dirichlet or Neumann")
 
-=======
->>>>>>> 71a577e9
 
 class BoundaryConditionVectorial(object):
 
