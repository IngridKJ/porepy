--- conflicted
+++ resolved
@@ -36,11 +36,6 @@
         else:
             self.nd = nd
 
-<<<<<<< HEAD
-        self.lchar = mesh_size
-
-=======
->>>>>>> 50a1f458
         self.domain = domain
 
         if fracture_tags is not None:
