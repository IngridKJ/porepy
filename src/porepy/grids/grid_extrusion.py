--- conflicted
+++ resolved
@@ -132,16 +132,6 @@
         gb_new.add_edge(new_edge, face_cells_new)
 
         # Create a mortar grid, add to data of new edge
-<<<<<<< HEAD
-        if len(face_on_other_side) == 0: # Only one side
-            side_g = {
-                mortar_grid.LEFT_SIDE: gl_new.copy(),
-            }
-        else:
-            side_g = {
-                mortar_grid.LEFT_SIDE: gl_new.copy(),
-                mortar_grid.RIGHT_SIDE: gl_new.copy(),
-=======
         if len(face_on_other_side) == 0:  # Only one side
             side_g = {
                 mortar_grid.MortarSides.LEFT_SIDE: gl_new.copy(),
@@ -150,7 +140,6 @@
             side_g = {
                 mortar_grid.MortarSides.LEFT_SIDE: gl_new.copy(),
                 mortar_grid.MortarSides.RIGHT_SIDE: gl_new.copy(),
->>>>>>> 84c7bd02
             }
 
         # Construct mortar grid, with instructions on which faces belong to which side
