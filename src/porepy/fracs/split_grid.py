--- conflicted
+++ resolved
@@ -5,13 +5,9 @@
 import numpy as np
 from scipy import sparse as sps
 
-<<<<<<< HEAD
 import porepy as pp
 from porepy.utils.half_space import half_space_int
-from porepy.utils import sparse_mat, tags
-=======
 from porepy.utils import setmembership, sparse_mat, tags
->>>>>>> 95685154
 from porepy.utils.graph import Graph
 from porepy.utils.half_space import half_space_int
 from porepy.utils.mcolon import mcolon
