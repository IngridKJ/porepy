"""
Module for exporting to vtu for (e.g. ParaView) visualization using the vtk module.

The Exporter class contains methods for exporting a grid or grid bucket with
associated data to the vtu format. For grid buckets with multiple grids, one
vtu file is printed for each grid. For transient simulations with multiple
time steps, a single pvd file takes care of the ordering of all printed vtu
files.
"""
import logging
import os
import sys
from typing import Dict, Generator, Iterable, List, Optional, Tuple, Union
from xml.etree import ElementTree as ET
from collections import namedtuple

import meshio
import numpy as np
import scipy.sparse as sps

import porepy as pp

# Module-wide logger
logger = logging.getLogger(__name__)

# Object type to store data to export.
Field = namedtuple('Field', ['name', 'values'])

# Object for managing meshio-relevant data, as well as a container
# for its storage, taking dimensions as inputs.
Meshio_Geom = namedtuple('Meshio_Geom', ['pts', 'connectivity', 'cell_ids'])
MD_Meshio_Geom = Dict[int, Meshio_Geom]

class Exporter:
    """
    Class for exporting data to vtu files.

    Parameters:
    gb: grid bucket (if grid is provided, it will be converted to a grid bucket)
    file_name: the root of file name without any extension.
    folder_name: (optional) the name of the folder to save the file.
        If the folder does not exist it will be created.

    Optional arguments in kwargs:
    fixed_grid: (optional) in a time dependent simulation specify if the
        grid changes in time or not. The default is True.
    binary: (optional) export in binary format, default is True.
    export_constants_separately: (optional) export constants in separate files
        to potentially reduce memory footprint, default is True.

    How to use:

    The Exporter allows for various way to express which state variables,
    on which grids, and which extra data should be exported. A thorough
    demonstration is available as a dedicated tutorial. Check out
    tutorials/exporter.ipynb.

    Here, merely a brief demonstration of the use of Exporter is presented.

    If you need to export the state with key "pressure" on a single grid:
    save = Exporter(g, "solution", folder_name="results")
    save.write_vtu(["pressure"])

    In a time loop, if you need to export states with keys "pressure" and
    "displacement" stored in a grid bucket.
    save = Exporter(gb, "solution", folder_name="results")
    while time:
        save.write_vtu(["pressure", "displacement"], time_step=i)
    save.write_pvd(times)

    where times, is a list of actual times (not time steps), associated
    to the previously exported time steps. 
    
    In general, pvd files gather data exported in separate files, including
    data on differently dimensioned grids, constant data, and finally time steps.
    
    
    deltaT is a scalar, denoting the time step size, and steps

    In the case of different keywords, change the file name with
    "change_name".

    NOTE: the following names are reserved for data exporting: grid_dim,
    is_mortar, mortar_side, cell_id, grid_node_number, grid_edge_number
    """

    # Introduce types used below

    # Interface between subdomains
    Interface = Tuple[pp.Grid, pp.Grid]
    
    # Altogether allowed data structures to define data
    DataInput = Union[
        # Keys for states
        str,
        # Subdomain specific data types
        Tuple[Union[pp.Grid, List[pp.Grid]], str],
        Tuple[pp.Grid, str, np.ndarray],
        Tuple[str, np.ndarray],
        # Interface specific data types
        Tuple[Union[Interface, List[Interface]], str],
        Tuple[Interface, str, np.ndarray],
    ]
    
    # Data structure in which data is stored after preprocessing
    SubdomainData = Dict[Tuple[pp.Grid, str], np.ndarray]
    InterfaceData = Dict[Tuple[Interface, str], np.ndarray]

    def __init__(
        self,
        gb: Union[pp.Grid, pp.GridBucket],
        file_name: str,
        folder_name: Optional[str] = None,
        **kwargs,
    ) -> None:
        """Initialization of Exporter.

        Parameters:
            gb (Union[pp.Grid, pp.Gridbucket]): grid or gridbucket containing all
                mesh information to be exported.
            file_name (str): basis for file names used for storing the output
            folder_name (str, optional): folder name, all files are stored in
            kwargs (optional): Optional keywords;
                'fixed_grid' (boolean) to control whether the grid(bucket) may be redfined
                (default True);
                'binary' (boolean) controling whether data is stored in binary format
                (default True);
                'export_constants_separately' (boolean) controling whether
                constant data is exported in separate files (default True).
        """
        # Exporter is operating on grid buckets. If a grid is provided, convert to a grid bucket.
        if isinstance(gb, pp.Grid):
            self.gb = pp.GridBucket()
            self.gb.add_nodes(gb) 
        elif isinstance(gb, pp.GridBucket):
            self.gb = gb
        else:
            raise TypeError("Exporter only supports single grids and grid buckets.")

        # Store target location for storing vtu and pvd files.
        self.file_name = file_name
        self.folder_name = folder_name

        # Check for optional keywords
        self.fixed_grid: bool = kwargs.pop("fixed_grid", True)
        self.binary: bool = kwargs.pop("binary", True)
        self.export_constants_separately: bool = kwargs.pop("export_constants_separately", True)
        if kwargs:
            msg = "Exporter() got unexpected keyword argument '{}'"
            raise TypeError(msg.format(kwargs.popitem()[0]))

        # Generate infrastructure for storing fixed-dimensional grids in
        # meshio format. Include all but the 0-d grids
        self.dims = np.setdiff1d(self.gb.all_dims(), [0])
        num_dims = self.dims.size
        self.meshio_geom: MD_Meshio_Geom = dict(zip(self.dims, [tuple()] * num_dims))

        # Generate infrastructure for storing fixed-dimensional mortar grids
        # in meshio format.
        self.m_dims = np.unique([d["mortar_grid"].dim for _, d in self.gb.edges()])
        num_m_dims = self.m_dims.size
        self.m_meshio_geom: MD_Meshio_Geom = dict(zip(self.m_dims, [tuple()] * num_m_dims))

        # Generate geometrical information in meshio format
        self._update_meshio_geom()
        self._update_constant_mesh_data()

        # Counter for time step. Will be used to identify files of individual time step,
        # unless this is overridden by optional parameters in write
        self._time_step_counter: int = 0

        # Storage for file name extensions for time steps
        self._exported_timesteps: List[int] = []

        # Reference to the last time step used for exporting constant data.
        self._time_step_constants: int = 0
        # Storage for file name extensions for time steps, regarding constant data.
        self._exported_timesteps_constants: List[int] = []
        # Identifier for whether constant data is up-to-date.
        self._exported_constant_data_up_to_date: bool = False

        # Parameter to be used in several occasions for adding time stamps.
        self.padding = 6

        # Require numba
        if "numba" not in sys.modules:
            raise NotImplementedError("The sorting algorithm requires numba to be installed.")

    # TODO in use by anyone?
    def change_name(self, file_name: str) -> None:
        """
        Change the root name of the files, useful when different keywords are
        considered but on the same grid.

        Parameters:
            file_name (str): the new root name of the files.

        """
        self.file_name = file_name

    def add_constant_data(
        self,
        data: Optional[Union[DataInput, List[DataInput]]] = None,
        ) -> None:
        """
        Collect constant data (after unifying). And later export to own files.

        Parameters:
            data (Union[DataInput, List[DataInput]], optional): node and
                edge data, prescribed through strings, or tuples of
                grids/edges, keys and values. If not provided only
                geometical infos are exported.
        """
        # Identify change in constant data. Has the effect that
        # the constant data container will be exported at the 
        # next application of write_vtu().
        self._exported_constant_data_up_to_date: bool = False

        # Preprocessing of the user-defined constant data
        # Has two main goals:
        # 1. Sort wrt. whether data is associated to subdomains or interfaces.
        # 2. Unify data type.
        subdomain_data, interface_data = self._sort_and_unify_data(data)

        # Add the user-defined data to the containers for constant data.
        for key, value in subdomain_data.items():
            self._constant_subdomain_data[key] = value.copy()
        for key, value in interface_data.items():
            self._constant_interface_data[key] = value.copy()

    def write_vtu(
        self,
        data: Optional[Union[DataInput, List[DataInput]]] = None,
        time_dependent: Optional[bool] = False,
        time_step: Optional[int] = None,
        gb: Optional[Union[pp.Grid, pp.GridBucket]] = None,
    ) -> None:
        """
        Interface function to export the grid and additional data with meshio.

        In 1d the cells are represented as lines, 2d the cells as polygon or
        triangle/quad, while in 3d as polyhedra/tetrahedra/hexahedra.
        In all the dimensions the geometry of the mesh needs to be computed.

        Parameters:
            data (Union[DataInput, List[DataInput]], optional): node and
                edge data, prescribed through strings, or tuples of
                grids/edges, keys and values. If not provided only
                geometical infos are exported.
            time_dependent (boolean, optional): If False, file names will
                not be appended with an index that markes the time step.
                Can be overwritten by giving a value to time_step; if not,
                the file names will subsequently be ending with 1, 2, etc.
            time_step (int, optional): will be used ass eppendic to define
                the file corresponding to this specific time step.
            gb (Union[pp.Grid, pp.Gridbucket], optional): grid or gridbucket
                if it is not fixed and should be updated.

        """

        # Update the grid (bucket) but only if allowed, i.e., the initial grid
        # (bucket) has not been characterized as fixed.
        if self.fixed_grid and gb is not None:
            raise ValueError("Inconsistency in exporter setting")
        elif not self.fixed_grid and gb is not None:
            # Require a grid bucket. Thus, convert grid -> grid bucket.
            if isinstance(gb, pp.Grid):
                # Create a new grid bucket solely with a single grid as nodes.
                self.gb = pp.GridBucket()
                self.gb.add_nodes(gb) 
            else:
                self.gb = gb

            # Update geometrical info in meshio format for the updated grid
            self._update_meshio_geom()
            self._update_constant_mesh_data()

        # If the problem is time dependent, but no time step is set, we set one
        # using the updated, internal counter.
        if time_dependent and time_step is None:
            time_step = self._time_step_counter
            self._time_step_counter += 1

        # If time step is prescribed, store it.
        if time_step is not None:
            self._exported_timesteps.append(time_step)

        # Preprocessing step with two main goals:
        # 1. Sort wrt. whether data is associated to subdomains or interfaces.
        # 2. Unify data type.
        subdomain_data, interface_data = self._sort_and_unify_data(data)

        # Export constant data to separate or standard files
        if self.export_constants_separately:
            # Export constant data to vtu when outdated
            if not self._exported_constant_data_up_to_date:
                # Export constant subdomain data to vtu
                self._export_data_vtu(
                    self._constant_subdomain_data,
                    time_step,
                    constant_data = True
                )

                # Export constant interface data to vtu
                self._export_data_vtu(
                    self._constant_interface_data,
                    time_step,
                    constant_data = True,
                    interface_data = True
                )

                # Store the time step counter for later reference
                # (required for pvd files)
                self._time_step_constant_data = time_step

                # Identify the constant data as fixed. Has the effect
                # that the constant data won't be exported if not the
                # mesh is updated or new constant data is added.
                self._exported_constant_data_up_to_date = True

            # Store the timestep refering to the origin of the constant data
            self._exported_timesteps_constants.append(self._time_step_constant_data)
        else:
            # Append constant subdomain and interface data to the
            # standard containers for subdomain and interface data.
            for key, value in self._constant_subdomain_data.items():
                subdomain_data[key] = value.copy()
            for key, value in self._constant_interface_data.items():
                interface_data[key] = value.copy()

        # Export subdomain and interface data to vtu format if existing
        if subdomain_data:
            self._export_data_vtu(subdomain_data, time_step)
        if interface_data:
            self._export_data_vtu(interface_data, time_step, interface_data = True)

        # Export grid bucket to pvd format
        file_name = self._make_file_name(self.file_name, time_step, extension=".pvd")
        file_name = self._append_folder_name(self.folder_name, file_name)
        self._export_gb_pvd(file_name, time_step)

    def write_pvd(
        self,
        times: np.ndarray,
        file_extension: Optional[Union[np.ndarray, List[int]]] = None,
    ) -> None:
        """
        Interface function to export in PVD file the time loop information.
        The user should open only this file in paraview.

        We assume that the VTU associated files have the same name.
        We assume that the VTU associated files are in the same folder.

        Parameters:
        times (np.ndarray): array of times to be exported. These will be the times
            associated with indivdiual time steps in, say, Paraview. By default,
            the times will be associated with the order in which the time steps were
            exported. This can be overridden by the file_extension argument.
        file_extension (np.array-like, optional): End of file names used in the export
            of individual time steps, see self.write_vtu(). If provided, it should have
            the same length as time. If not provided, the file names will be picked
            from those used when writing individual time steps.
        """
        if file_extension is None:
            file_extension = self._exported_timesteps
            file_extension_constants = self._exported_timesteps_constants
            indices = [self._exported_timesteps.index(e) for e in file_extension]
            file_extension_constants = [self._exported_timesteps_constants[i] for i in indices]
        elif isinstance(file_extension, np.ndarray):
            file_extension = file_extension.tolist()

            # Make sure that the inputs are consistent
            assert(len(file_extension) == times.shape[0])

            # Extract the time steps related to constant data and
            # complying with file_extension. Implicitly test wheter
            # file_extension is a subset of _exported_timesteps.
            indices = [self._exported_timesteps.index(e) for e in file_extension]
            file_extension_constants = [self._exported_timesteps_constants[i] for i in indices]

        # Make mypy happy
        assert file_extension is not None

        # Perform the same procedure as in _export_gb_pvd
        # but looping over all designated time steps.

        o_file = open(self._append_folder_name(self.folder_name, self.file_name) + ".pvd", "w")
        b = "LittleEndian" if sys.byteorder == "little" else "BigEndian"
        c = ' compressor="vtkZLibDataCompressor"'
        header = (
            '<?xml version="1.0"?>\n'
            + '<VTKFile type="Collection" version="0.1" '
            + 'byte_order="%s"%s>\n' % (b, c)
            + "<Collection>\n"
        )
        o_file.write(header)
        fm = '\t<DataSet group="" part="" timestep="%f" file="%s"/>\n'

        for time, fn, fn_constants in zip(
            times,
            file_extension,
            file_extension_constants
        ):
            # Go through all possible data types, analogously to
            # _export_gb_pvd.

            # Subdomain data
            for dim in self.dims:
                if self.meshio_geom[dim] is not None:
                    o_file.write(
                        fm % (time, self._make_file_name(self.file_name, fn, dim))
                    )
                    
            # Interface data.
            for dim in self.m_dims:
                if self.m_meshio_geom[dim] is not None:
                    o_file.write(
                        fm % (time, self._make_file_name(self.file_name + "_mortar", fn, dim))
                    )

            # Constant data.
            if self.export_constants_separately:
                # Constant subdomain data.
                for dim in self.dims:
                    if self.meshio_geom[dim] is not None:
                        o_file.write(
                            fm % (time, self._make_file_name(
                                self.file_name + "_constant",
                                fn_constants,
                                dim
                            ))
                        )

                # Constant interface data.
                for dim in self.m_dims:
                    if self.m_meshio_geom[dim] is not None:
                        o_file.write(
                            fm % (time, self._make_file_name(
                                self.file_name + "_constant_mortar",
                                fn_constants,
                                dim
                            ))
                        )

        o_file.write("</Collection>\n" + "</VTKFile>")
        o_file.close()

    # Some auxiliary routines used in write_vtu()

    def _sort_and_unify_data(
            self, data: Optional[Union[DataInput, List[DataInput]]] = None,
        ) -> Tuple[SubdomainData, InterfaceData]:
        """
        Preprocess data.
        
        The routine has two goals:
        1. Splitting data into subdomain and interface data.
        2. Unify the data format. Store data in dictionaries, with keys given by
            grids/edges and names, and values given by the data arrays.
        
        Parameters:
            data (Union[DataInput, List[DataInput]], optional): data
                provided by the user in the form of strings and/or tuples
                of grids/edges.
                
        Returns:
            Tuple[SubdomainData, InterfaceData]: Subdomain and edge data decomposed and
                brought into unified format.
        """

        # Convert data to list, while keeping the data structures provided,
        # or provide an empty list if no data provided
        if data is None:
            data = list()
        elif not isinstance(data, list):
            data = [data]

        # Initialize container for data associated to nodes
        subdomain_data: Dict[SubdomainDataKey, np.ndarray] = dict()
        interface_data: Dict[InterfaceDataKey, np.ndarray] = dict()

        # Auxiliary function transforming scalar ranged values
        # to vector ranged values when suitable.
        def toVectorFormat(value: np.ndarray, g: pp.Grid) -> np.ndarray:
            """
            Check wether the value array has the right dimension corresponding
            to the grid size. If possible, translate the value to a vectorial
            object, But do nothing if the data naturally can be interpreted as
            scalar data.
            """
            # Make some checks
            if not value.size % g.num_cells == 0:
                raise ValueError("The data array is not compatible with the grid.")
            
            # Convert to vectorial data if more data provided than grid cells available,
            # and the value array is not already in vectorial format
            if not value.size == g.num_cells and not (len(value.shape) > 1 and value.shape[1] == g.num_cells): 
                value = np.reshape(value, (-1, g.num_cells), "F")

            return value

        # Auxiliary functions for type checking
        
        def isinstance_interface(e: Tuple[pp.Grid, pp.Grid]) -> bool:
            """
            Implementation of isinstance(e, Tuple[pp.Grid, pp.Grid]).
            """
            return (
                isinstance(e, tuple) and
                len(e) == 2 and 
                isinstance(e[0], pp.Grid) and
                isinstance(e[1], pp.Grid)
            )

        def isinstance_Tuple_subdomain_str(t: Tuple[Union[pp.Grid, List[pp.Grid]], str]) -> bool:
            """
            Implementation of isinstance(t, Tuple[Union[pp.Grid, List[pp.Grid]], str]).

            Detects data input of type (g1, "name) and ([g1, g2, ...], "name"),
            where g1, g2, ... are subdomains.
            """
            # Implementation of isinstance(Tuple[pp.Grid, str], t)
            types = list(map(type, t))
            if isinstance(t[0], pp.Grid) and types[1:] == [str]:
                return True
            # Implementation of isinstance(Tuple[List[pp.Grid], str], t)
            elif types == [list, str]:
                return all([isinstance(g, pp.Grid) for g in t[0]])
            else:
                return False

        def isinstance_Tuple_interface_str(t: Tuple[Union[Tuple[pp.Grid, pp.Grid], List[Tuple[pp.Grid, pp.Grid]]], str]) -> bool:
            """
            Implementation of isinstance(t, Tuple[Union[Edge, List[Edge]], str]).

            Detects data input of type (e1, "name) and ([e1, e2, ...], "name"),
            where e1, e2, ... are interfaces.
            """
            # Implementation of isinstance(t, Tuple[Tuple[pp.Grid, pp.Grid], str])
            if list(map(type, t)) == [tuple, str]:
                return isinstance_interface(t[0])
            # Implementation of isinstance(t, Tuple[List[Tuple[pp.Grid, pp.Grid]], str])
            elif list(map(type, t)) == [list, str]:
                return all([isinstance_interface(g) for g in pt[0]])
            else:
                return False

        def isinstance_Tuple_subdomain_str_array(t: Tuple[pp.Grid, str, np.ndarray]) -> bool:
            """
            Implementation of isinstance(t, Tuple[pp.Grid, str, np.ndarray]).
            """
            types = list(map(type, t))
            return isinstance(t[0], pp.Grid) and types[1:] == [str, np.ndarray]

        def isinstance_Tuple_interface_str_array(t: Tuple[Tuple[pp.Grid, pp.Grid], str, np.ndarray]) -> bool:
            """
            Implementation of isinstance(t, Tuple[Interface, str, np.ndarray]).
            """
            return list(map(type, t)) == [tuple, str, np.ndarray] and isinstance_interface(t[0])

        def isinstance_Tuple_str_array(pt) -> bool:
            """
            Implementation if isinstance(pt, Tuple[str, np.ndarray].
            Detects data input of type ("name", value).
            """
            # Check whether the tuple is of length 2 and has the right types.
            return list(map(type, pt)) == [str, np.ndarray]

        # Loop over all data points and convert them collect them in the format
        # (grid/edge, key, data) for single grids etc. and store them in two
        # dictionaries with keys (grid/egde, key) and value given by data.
        # Distinguish here between subdomain and interface data and store
        # accordingly.
        for pt in data:

            # Allow for different cases. Distinguish each case separately.

            # Case 1: Data provided by the key of a field only - could be both node
            # and edge data. Idea: Collect all data corresponding to grids and edges
            # related to the key.
            if isinstance(pt, str):
                
                # The data point is simply a string addressing a state using a key
                key = pt

                # Fetch grids and interfaces as well as data associated to the key
                has_key = False

                # Try to find the key in the data dictionary associated to subdomains
                for g, d in self.gb.nodes():
                    if pp.STATE in d and key in d[pp.STATE]:
                        # Mark the key as found
                        has_key = True

                        # Fetch data and convert to vectorial format if suggested by the size
                        value: np.ndarray = toVectorFormat(d[pp.STATE][key], g)

                        # Add data point in correct format to the collection
                        subdomain_data[(g, key)] = value

                # Try to find the key in the data dictionary associated to interfaces
                for e, d in self.gb.edges():
                    if pp.STATE in d and key in d[pp.STATE]:
                        # Mark the key as found
                        has_key = True

                        # Fetch data and convert to vectorial format if suggested by the size
                        mg = d["mortar_grid"]
                        value: np.ndarray = toVectorFormat(d[pp.STATE][key], mg)

                        # Add data point in correct format to the collection
                        interface_data[(e, key)] = value

                # Make sure the key exists
                if not has_key:
                    raise ValueError(f"No data with provided key {key} present in the grid bucket.")

            # Case 2a: Data provided by a tuple (g, key).
            # Here, g is a single grid or a list of grids.
            # Idea: Collect the data only among the grids specified.
            elif isinstance_Tuple_subdomain_str(pt):

                # By construction, the first component contains grids.
                # Unify by converting the first component to a list
                grids: List[pp.Grid] = (
                    pt[0] if isinstance(pt[0], list) else [pt[0]]
                )

                # By construction, the second component contains a key.
                key: str = pt[1]

                # Loop over grids and fetch the states corresponding to the key
                for g in grids:

                    # Fetch the data dictionary containing the data value
                    d = self.gb.node_props(g)

                    # Make sure the data exists.
                    if not (pp.STATE in d and key in d[pp.STATE]):
                        raise ValueError(f"""No state with prescribed key {key}
                            available on selected subdomains.""")

                    # Fetch data and convert to vectorial format if suitable
                    value: np.ndarray = toVectorFormat(d[pp.STATE][key], g)

                    # Add data point in correct format to collection
                    subdomain_data[(g, key)] = value

            # Case 2b: Data provided by a tuple (e, key)
            # Here, e is a single edge or a list of edges.
            # Idea: Collect the data only among the grids specified.
            elif isinstance_Tuple_interface_str(pt):

                # By construction, the first component contains grids.
                # Unify by converting the first component to a list
                edges: Union[Interface, List[Interface]] = (
                    pt[0] if isinstance(pt[0], list) else [pt[0]]
                )

                # By construction, the second component contains a key.
                key: str = pt[1]

                # Loop over edges and fetch the states corresponding to the key
                for e in edges:

                    # Fetch the data dictionary containing the data value
                    d = self.gb.edge_props(e)

                    # Make sure the data exists.
                    if not (pp.STATE in d and key in d[pp.STATE]):
                        raise ValueError(f"""No state with prescribed key {key}
                            available on selected interfaces.""")

                    # Fetch data and convert to vectorial format if suitable
                    mg = d["mortar_grid"]
                    value: np.ndarray = toVectorFormat(d[pp.STATE][key], mg)

                    # Add data point in correct format to collection
                    interface_data[(e, key)] = value

            # Case 3: Data provided by a tuple (key, data).
            # This case is only well-defined, if the grid bucket contains
            # only a single grid.
            # Idea: Extract the unique grid and continue as in Case 2.
            elif isinstance_Tuple_str_array(pt):

                # Fetch the correct grid. This option is only supported for grid
                # buckets containing a single grid.
                grids: List[pp.Grid] = [g for g, _ in self.gb.nodes()]
                g: pp.Grid = grids[0]
                if not len(grids)==1:
                    raise ValueError(f"""The data type used for {pt} is only
                        supported if the grid bucket only contains a single grid.""")

                # Fetch remaining ingredients required to define node data element
                key: str = pt[0]
                value: np.ndarray = toVectorFormat(pt[1], g)

                # Add data point in correct format to collection
                subdomain_data[(g, key)] = value

            # Case 4a: Data provided as tuple (g, key, data).
            # Idea: Since this is already the desired format, process naturally.
            elif isinstance_Tuple_subdomain_str_array(pt):
                # Data point in correct format
                g: pp.Grid = pt[0]
                key: str = pt[1]
                value: np.ndarray = toVectorFormat(pt[2], g)

                # Add data point in correct format to collection
                subdomain_data[(g, key)] = value

            # Case 4b: Data provided as tuple (e, key, data).
            # Idea: Since this is already the desired format, process naturally.
            elif isinstance_Tuple_interface_str_array(pt):
                # Data point in correct format
                e: Interface = pt[0]
                key: str = pt[1]
                d = self.gb.edge_props(e)
                mg = d["mortar_grid"]
                value: np.ndarray = toVectorFormat(pt[2], mg)

                # Add data point in correct format to collection
                interface_data[(e, key)] = value

            else:
                raise ValueError(f"The provided data type used for {pt} is not supported.")

        return subdomain_data, interface_data

    def _update_constant_mesh_data(self) -> None:
        """
        Construct/update subdomain and interface data related with geometry and topology.

        The data is identified as constant data. The final containers, stored as
        attributes _constant_subdomain_data and _constant_interface_data, have
        the same format as the output of _sort_and_unify_data.
        """
        # Identify change in constant data. Has the effect that
        # the constant data container will be exported at the 
        # next application of write_vtu().
        self._exported_constant_data_up_to_date: bool = False

        # Define constant subdomain data related to the mesh

        # Initialize container for constant subdomain data
        if not hasattr(self, "_constant_subdomain_data"):
            self._constant_subdomain_data = dict()

        # Add mesh related, constant subdomain data by direct assignment
        for g, d in self.gb.nodes():
            ones = np.ones(g.num_cells, dtype=int)
            self._constant_subdomain_data[(g, "cell_id")] = np.arange(g.num_cells, dtype=int)
            self._constant_subdomain_data[(g, "grid_dim")] = g.dim * ones
            if "node_number" in d:
                self._constant_subdomain_data[(g, "grid_node_number")] = d["node_number"] * ones
            self._constant_subdomain_data[(g, "is_mortar")] = 0 * ones
            self._constant_subdomain_data[(g, "mortar_side")] = pp.grids.mortar_grid.MortarSides.NONE_SIDE.value * ones

        # Define constant interface data related to the mesh

        # Initialize container for constant interface data
        if not hasattr(self, "_constant_interface_data"):
            self._constant_interface_data = dict()

        # Add mesh related, constant interface data by direct assignment.
        for e, d in self.gb.edges():

            # Fetch mortar grid
            mg = d["mortar_grid"]

            # Construct empty arrays for all extra edge data
            self._constant_interface_data[(e, "grid_dim")] = np.empty(0, dtype=int)
            self._constant_interface_data[(e, "cell_id")] = np.empty(0, dtype=int)
            self._constant_interface_data[(e, "grid_edge_number")] = np.empty(0, dtype=int)
            self._constant_interface_data[(e, "is_mortar")] = np.empty(0, dtype=int)
            self._constant_interface_data[(e, "mortar_side")] = np.empty(0, dtype=int)

            # Initialize offset
            mg_num_cells: int = 0

            # Assign extra edge data by collecting values on both sides.
            for side, g in mg.side_grids.items():
                ones = np.ones(g.num_cells, dtype=int)

                # Grid dimension of the mortar grid
                self._constant_interface_data[(e, "grid_dim")] = np.hstack(
                    (
                        self._constant_interface_data[(e, "grid_dim")],
                        g.dim * ones
                    )
                )

                # Cell ids of the mortar grid
                self._constant_interface_data[(e, "cell_id")] = np.hstack(
                    (
                        self._constant_interface_data[(e, "cell_id")],
                        np.arange(g.num_cells, dtype=int) + mg_num_cells
                    )
                )

                # Grid edge number of each edge
                self._constant_interface_data[(e, "grid_edge_number")] = np.hstack(
                    (
                        self._constant_interface_data[(e, "grid_edge_number")],
                        d["edge_number"] * ones
                    )
                )

                # Whether the edge is mortar
                self._constant_interface_data[(e, "is_mortar")] = np.hstack(
                    (
                        self._constant_interface_data[(e, "is_mortar")],
                        ones
                    )
                )

                # Side of the mortar
                self._constant_interface_data[(e, "mortar_side")] = np.hstack(
                    (
                        self._constant_interface_data[(e, "mortar_side")],
                        side.value * ones
                    )
                )

                # Update offset
                mg_num_cells += g.num_cells

    def _export_data_vtu(
            self,
            data: Union[SubdomainData, InterfaceData],
            time_step: int,
            **kwargs,
        ) -> None:
        """
        Collect data associated to a single grid dimension
        and passing further to the final writing routine.
        
        For each fixed dimension, all subdomains of that dimension and the data
        related to that subdomains will be exported simultaneously.
        Analogously for interfaces.

        Parameters:
            data (Union[SubdomainData, InterfaceData]): Subdomain or interface data.
            time_step (int): time_step to be used to append the file name
            kwargs (optional): Optional keywords;
                'interface_data' (boolean) indicates whether data is associated to
                an interface, default is False;
                'constant_data' (boolean) indicates whether data is treated as
                constant in time, default is False.
        """
        # Check for optional keywords
        self.interface_data: bool = kwargs.pop("interface_data", False)
        self.constant_data: bool = kwargs.pop("constant_data", False)
        if kwargs:
            msg = "_export_data_vtu got unexpected keyword argument '{}'"
            raise TypeError(msg.format(kwargs.popitem()[0]))

        # Fetch the dimnensions to be traversed. For subdomains, fetch the dimensions
        # of the available grids, and for interfaces fetch the dimensions of the available
        # mortar grids.
        is_subdomain_data: bool = not self.interface_data
        dims = self.dims if is_subdomain_data else self.m_dims

        # Define file name base
        file_name_base: str = self.file_name
        # Extend in case of constant data
        file_name_base += "_constant" if self.constant_data else ""
        # Extend in case of interface data
        file_name_base += "_mortar" if self.interface_data else ""
        # Append folder name to file name base
        file_name_base = self._append_folder_name(self.folder_name, file_name_base)

        # Collect unique keys, and for unique sorting, sort by alphabet
        keys = list(set([key for _,key in data]))
        keys.sort()

        # Collect the data and extra data in a single stack for each dimension
        for dim in dims:
            # Define the full file name
            file_name: str = self._make_file_name(file_name_base, time_step, dim)

            # Get all geometrical entities of dimension dim:
            # subdomains with correct grid dimension for subdomain data, and
            # interfaces with correct mortar grid dimension for interface data.
            # TODO update and simplify when new GridTree structure is in place. 
            entities: Union[List[pp.Grid], List[Tuple[pp.Grid, pp.Grid]]] = []
            if is_subdomain_data:
                entities = self.gb.get_grids(lambda g: g.dim == dim)
            else:
                entities = [e for e, d in self.gb.edges() if d["mortar_grid"].dim == dim]

            # Construct the list of fields represented on this dimension.
            fields: List[Field] = []
            for key in keys:
                # Collect the values associated to all entities
                values = []
                for e in entities:
                    if (e,key) in data:
                        values.append(data[(e,key)])

                # Require data for all or none entities of that dimension.
                # FIXME: By changing the export strategy, this could be fixed.
                if len(values) not in [0, len(entities)]:
                    raise ValueError(f"""Insufficient amount of data provided for
                        key {key} on dimension {dim}.""")

                # If data has been found, append data to list after stacking
                # values for different entities
                if values:
                    field = Field(key, np.hstack(values))
                    fields.append(field)

            # Print data for the particular dimension. Since geometric info
            # is required distinguish between subdomain and interface data.
            meshio_geom = self.meshio_geom[dim] if is_subdomain_data else self.m_meshio_geom[dim]
            if meshio_geom is not None:
                self._write(fields, file_name, meshio_geom)

    def _export_gb_pvd(self, file_name: str, time_step: int) -> None:
        """
        Routine to export to pvd format and collect all data scattered over
        several files for distinct grid dimensions.

        Parameters:
            file_name (str): storage path for pvd file
            time_step (int): used as appendix for the file name
        """
        # Open the file
        o_file = open(file_name, "w")

        # Write VTK header to file
        b = "LittleEndian" if sys.byteorder == "little" else "BigEndian"
        c = ' compressor="vtkZLibDataCompressor"'
        header = (
            '<?xml version="1.0"?>\n'
            + '<VTKFile type="Collection" version="0.1" '
            + 'byte_order="%s"%s>\n' % (b, c)
            + "<Collection>\n"
        )
        o_file.write(header)
        fm = '\t<DataSet group="" part="" file="%s"/>\n'

        # Subdomain data.
        for dim in self.dims:
            if self.meshio_geom[dim] is not None:
                o_file.write(
                    fm % self._make_file_name(self.file_name, time_step, dim)
                )

        # Interface data.
        for dim in self.m_dims:
            if self.m_meshio_geom[dim] is not None:
                o_file.write(
                    fm % self._make_file_name(self.file_name + "_mortar", time_step, dim)
                )

        # If constant data is exported to separate vtu files, also include
        # these here. The procedure is similar to the above, but the file names
        # incl. the relevant time step has to be adjusted.
        if self.export_constants_separately:
            # Constant subdomain data.
            for dim in self.dims:
                if self.meshio_geom[dim] is not None:
                    o_file.write(
                        fm % self._make_file_name(
                            self.file_name + "_constant",
                            self._time_step_constants,
                            dim
                        )
                    )

            # Constant interface data.
            for dim in self.m_dims:
                if self.m_meshio_geom[dim] is not None:
                    o_file.write(
                        fm % self._make_file_name(
                            self.file_name + "_constant_mortar",
                            self._time_step_constants,
                            dim
                        )
                    )

        o_file.write("</Collection>\n" + "</VTKFile>")
        o_file.close()

    def _update_meshio_geom(self) -> None:
        """
        Auxiliary method upating internal copies of the grids. Merely asks for
        exporting grids.
        """
        # Subdomains
        for dim in self.dims:
            # Get grids with dimension dim
            g = self.gb.get_grids(lambda g: g.dim == dim)
            # Export and store
            self.meshio_geom[dim] = self._export_grid(g, dim)

        # Interfaces
        for dim in self.m_dims:
            # Extract the mortar grids for dimension dim
            mgs = self.gb.get_mortar_grids(lambda g: g.dim == dim)
            # It contains the mortar grids "unrolled" by sides
            mg = np.array([g for m in mgs for _, g in m.side_grids.items()])
            # Export and store
            self.m_meshio_geom[dim] = self._export_grid(mg, dim)

    def _export_grid(
        self, gs: Iterable[pp.Grid], dim: int
    ) -> Union[None, Tuple[np.ndarray, np.ndarray, np.ndarray]]:
        """
        Wrapper function to export grids of dimension dim. Calls the
        appropriate dimension specific export function.

        Parameters:
            gs (Iterable[pp.Grid]): Subdomains of same dimension.
            dim (int): Dimension of the subdomains.

        Returns:
            Tuple[np.ndarray, np.ndarray, np.ndarray]: Points, cells (storing the
                connectivity), and cell ids in correct meshio format.
        """
        if dim == 0:
            return None
        elif dim == 1:
            return self._export_1d(gs)
        elif dim == 2:
            return self._export_2d(gs)
        elif dim == 3:
            return self._export_3d(gs)
        else:
            raise ValueError(f"Unknown dimension {dim}")

    def _export_1d(
        self,
        gs: Iterable[pp.Grid]
    ) -> Tuple[np.ndarray, np.ndarray, np.ndarray]:
        """
        Export the geometrical data (point coordinates) and connectivity
        information from the 1d PorePy grids to meshio.

        Parameters:
            gs (Iterable[pp.Grid]): 1d grids.

        Returns:
            Tuple[np.ndarray, np.ndarray, np.ndarray]: Points, 1d cells (storing the
                connectivity), and cell ids in correct meshio format.
        """

        # In 1d each cell is a line
        cell_type = "line"

        # Dictionary storing cell->nodes connectivity information
        cell_to_nodes: Dict[str, np.ndarray] = {
            cell_type: np.empty((0, 2), dtype=int)
        }

        # Dictionary collecting all cell ids for each cell type.
        # Since each cell is a line, the list of cell ids is trivial
        total_num_cells = np.sum(np.array([g.num_cells for g in gs]))
        cell_id: Dict[str, List[int]] = {
            cell_type: np.arange(total_num_cells, dtype=int).tolist()
        }

        # Data structure for storing node coordinates of all 1d grids.
        num_pts = np.sum([g.num_nodes for g in gs])
        meshio_pts = np.empty((num_pts, 3))  # type: ignore

        # Initialize offset. Required taking into account multiple 1d grids.
        nodes_offset = 0

        # Loop over all 1d grids
        for g in gs:

            # Store node coordinates
            sl = slice(nodes_offset, nodes_offset + g.num_nodes)
            meshio_pts[sl, :] = g.nodes.T

            # Lines are simplices, and have a trivial connectvity.
            cn_indices = self._simplex_cell_to_nodes(2, g)

            # Add to previous connectivity information
            cell_to_nodes[cell_type] = np.vstack(
                (cell_to_nodes[cell_type], cn_indices + nodes_offset)
            )

            # Update offsets
            nodes_offset += g.num_nodes

        # Construct the meshio data structure
        num_blocks = len(cell_to_nodes)
        meshio_cells = np.empty(num_blocks, dtype=object)
        meshio_cell_id = np.empty(num_blocks, dtype=object)

        # For each cell_type store the connectivity pattern cell_to_nodes for
        # the corresponding cells with ids from cell_id.
        for block, (cell_type, cell_block) in enumerate(cell_to_nodes.items()):
            meshio_cells[block] = meshio.CellBlock(cell_type, cell_block.astype(int))
            meshio_cell_id[block] = np.array(cell_id[cell_type])

        # Return final meshio data: points, cell (connectivity), cell ids
        return Meshio_Geom(meshio_pts, meshio_cells, meshio_cell_id)

    def _simplex_cell_to_nodes(
        self,
        n: int,
        g: pp.Grid,
        cells: Optional[np.ndarray] = None
    ) -> np.ndarray:
        """
        Determine cell to node connectivity for a general n-simplex mesh.

        Parameters:
            n (int): order of the simplices in the grid.
            g (pp.Grid): grid containing cells and nodes.
            cells (np.ndarray, optional): all n-simplex cells

        Returns:
            np.ndarray: cell to node connectivity array, in which for each row
                (associated to cells) all associated nodes are marked.
        """
        # Determine cell-node ptr
        cn_indptr = g.cell_nodes().indptr[:-1] if cells is None else g.cell_nodes().indptr[cells]
        
        # Collect the indptr to all nodes of the cell; each n-simplex cell contains n nodes
        expanded_cn_indptr = np.vstack([cn_indptr + i for i in range(n)]).reshape(-1, order="F")
        
        # Detect all corresponding nodes by applying the expanded mask to the indices
        expanded_cn_indices = g.cell_nodes().indices[expanded_cn_indptr]
        
        # Convert to right format.
        cn_indices = np.reshape(expanded_cn_indices, (-1,n), order="C")

        return cn_indices

    def _export_2d(
        self,
        gs: Iterable[pp.Grid]
    ) -> Tuple[np.ndarray, np.ndarray, np.ndarray]:
        """
        Export the geometrical data (point coordinates) and connectivity
        information from the 2d PorePy grids to meshio.

        Parameters:
            gs (Iterable[pp.Grid]): 2d grids.

        Returns:
            Tuple[np.ndarray, np.ndarray, np.ndarray]: Points, 2d cells (storing the
                connectivity), and cell ids in correct meshio format.
        """

        # Use standard names for simple object types: in this routine only triangle
        # and quad cells are treated in a special manner.
        polygon_map  = {"polygon3": "triangle", "polygon4": "quad"}

        # Dictionary storing cell->nodes connectivity information for all
        # cell types. For this, the nodes have to be sorted such that
        # they form a circular chain, describing the boundary of the cell.
        cell_to_nodes: Dict[str, np.ndarray] = {}
        # Dictionary collecting all cell ids for each cell type.
        cell_id: Dict[str, List[int]] = {}

        # Data structure for storing node coordinates of all 2d grids.
        num_pts = np.sum([g.num_nodes for g in gs])
        meshio_pts = np.empty((num_pts, 3))  # type: ignore

        # Initialize offsets. Required taking into account multiple 2d grids.
        nodes_offset = 0
        cell_offset = 0

        # Loop over all 2d grids
        for g in gs:

            # Store node coordinates
            sl = slice(nodes_offset, nodes_offset + g.num_nodes)
            meshio_pts[sl, :] = g.nodes.T

            # Determine cell types based on number of faces=nodes per cell.
            num_faces_per_cell = g.cell_faces.getnnz(axis=0)

            # Loop over all available cell types and group cells of one type.
            g_cell_map = dict()
            for n in np.unique(num_faces_per_cell):

                # Define cell type; check if it coincides with a predefined cell type
                cell_type = polygon_map.get(f"polygon{n}", f"polygon{n}")

                # Find all cells with n faces, and store for later use
                cells = np.nonzero(num_faces_per_cell == n)[0]
                g_cell_map[cell_type] = cells

                # Store cell ids in global container; init if entry not yet established
                if cell_type not in cell_id:
                    cell_id[cell_type] = []

                # Add offset taking into account previous grids
                cell_id[cell_type] += (cells + cell_offset).tolist()

<<<<<<< HEAD
            # Determine cell-node connectivity for each cell type and all cells.
            # Treat triangle, quad and polygonal cells differently
            # aiming for optimized performance.
            for n in np.unique(num_faces_per_cell):

                # Define the cell type
                cell_type = polygon_map.get(f"polygon{n}", f"polygon{n}")

                # Check if cell_type already defined in cell_to_nodes, otherwise construct
=======
                # Map to triangle/quad if relevant, or simple polygon for general cells.
                cell_type = polygon_map.get(cell_type_raw, cell_type_raw)
                # if the cell type is not present, then add it
>>>>>>> 94e1257f
                if cell_type not in cell_to_nodes:
                    cell_to_nodes[cell_type] = np.empty((0,n), dtype=int)

                # Special case: Triangle cells, i.e., n=3.
                if cell_type == "triangle":

                    # Triangles are simplices and have a trivial connectivity.

                    # Fetch triangle cells
                    cells = g_cell_map[cell_type]
                    # Determine the trivial connectivity.
                    cn_indices = self._simplex_cell_to_nodes(3, g, cells)

                # Quad and polygon cells.
                else:
<<<<<<< HEAD
                    # For quads/polygons, g.cell_nodes cannot be blindly used as for triangles, since the
                    # ordering of the nodes may define a cell of the type (here specific for quads)
                    # x--x and not x--x
                    #  \/          |  |
                    #  /\          |  |
                    # x--x         x--x .
                    # Therefore, use both g.cell_faces and g.face_nodes to make use of face information
                    # and sort those correctly to retrieve the correct connectivity.,

                    # Strategy: Collect all cell nodes including their connectivity in a matrix of
                    # double num cell size. The goal will be to gather starting and end points for
                    # all faces of each cell, sort those faces, such that they form a circlular graph,
                    # and then choose the resulting starting points of all faces to define the connectivity.

                    # Fetch corresponding cells
                    cells = g_cell_map[cell_type]
                    # Determine all faces of all cells. Use an analogous approach as used to determine
                    # all cell nodes for triangle cells. And use that a polygon with n nodes has also
                    # n faces.
                    cf_indptr = g.cell_faces.indptr[cells]
                    expanded_cf_indptr = np.vstack([cf_indptr + i for i in range(n)]).reshape(-1, order="F")
                    cf_indices = g.cell_faces.indices[expanded_cf_indptr]

                    # Determine the associated (two) nodes of all faces for each cell.
                    fn_indptr = g.face_nodes.indptr[cf_indices]
                    # Extract nodes for first and second node of each face; reshape such
                    # that all first nodes of all faces for each cell are stored in one row,
                    # i.e., end up with an array of size num_cells (for this cell type) x n.
                    cfn_indices = [g.face_nodes.indices[fn_indptr + i].reshape(-1,n) for i in range(2)]
                    # Group first and second nodes, with alternating order of rows.
                    # By this, each cell is respresented by two rows. The first and second
                    # rows contain first and second nodes of faces. And each column stands
                    # for one face.
                    cfn = np.ravel(cfn_indices, order="F").reshape(n,-1).T

                    # Sort faces for each cell such that they form a chain. Use a function
                    # compiled with Numba. This step is the bottleneck of this routine.
                    cfn = self._sort_point_pairs_numba(cfn).astype(int)

                    # For each cell pick the sorted nodes such that they form a chain and thereby
                    # define the connectivity, i.e., skip every second row.
                    cn_indices = cfn[::2,:]

                # Add offset to account for previous grids, and store
                cell_to_nodes[cell_type] = np.vstack(
                    (cell_to_nodes[cell_type], cn_indices + nodes_offset)
                )
=======
                    cell_to_nodes[cell_type] = np.vstack(
                        (cell_to_nodes[cell_type], nodes_loc[0] + pts_pos)
                    )

                    cell_id[cell_type] += [cell_pos]
                cell_pos += 1
>>>>>>> 94e1257f

            # Update offsets
            nodes_offset += g.num_nodes
            cell_offset += g.num_cells

        # Construct the meshio data structure
        num_blocks = len(cell_to_nodes)
        meshio_cells = np.empty(num_blocks, dtype=object)
        meshio_cell_id = np.empty(num_blocks, dtype=object)

        # For each cell_type store the connectivity pattern cell_to_nodes for
        # the corresponding cells with ids from cell_id.
        for block, (cell_type, cell_block) in enumerate(cell_to_nodes.items()):
<<<<<<< HEAD
            # Meshio does not accept polygon{n} cell types if it does not
            # correspeond to a special geometric object.
            cell_type_meshio_format = "polygon" if "polygon" in cell_type else cell_type
            meshio_cells[block] = meshio.CellBlock(
                cell_type_meshio_format,
                cell_block.astype(int)
            )
=======
            # remove the number of nodes associated to the polygon since meshio requires only
            # the keyword "polygon" for polygons
            cell_type_ = "polygon" if "polygon" in cell_type else cell_type
            meshio_cells[block] = meshio.CellBlock(cell_type_, cell_block.astype(int))
>>>>>>> 94e1257f
            meshio_cell_id[block] = np.array(cell_id[cell_type])

        # Return final meshio data: points, cell (connectivity), cell ids
        return Meshio_Geom(meshio_pts, meshio_cells, meshio_cell_id)

    def _sort_point_pairs_numba(self, lines: np.ndarray) -> np.ndarray:
        """
        This a simplified copy of pp.utils.sort_points.sort_point_pairs.

        Essentially the same functionality as sort_point_pairs, but stripped down
        to the special case of circular chains. Differently to sort_point_pairs, this
        variant sorts an arbitrary amount of independent point pairs. The chains
        are restricted by the assumption that each contains equally many line segments.
        Finally, this routine uses numba.

        Parameters:
            lines (np.ndarray): Array of size 2 * num_chains x num_lines_per_chain,
                containing node indices. For each pair of two rows, each column
                represents a line segment connectng the two nodes in the two entries
                of this column.

        Returns:
            np.ndarray: Sorted version of lines, where for each chain, the collection
                of line segments has been potentially flipped and sorted.
        """

        import numba

        @numba.jit(nopython=True)
        def _function_to_compile(lines):
            """
            Copy of pp.utils.sort_points.sort_point_pairs. This version is extended
            to multiple chains. Each chain is implicitly assumed to be circular.
            """

            # Retrieve number of chains and lines per chain from the shape.
            # Implicitly expect that all chains have the same length
            num_chains, chain_length = lines.shape
            # Since for each chain lines includes two rows, take the half
            num_chains = int(num_chains/2)

            # Initialize array of sorted lines to be the final output
            sorted_lines = np.zeros((2*num_chains,chain_length))
            # Fix the first line segment for each chain and identify
            # it as in place regarding the sorting.
            sorted_lines[:, 0] = lines[:, 0]
            # Keep track of which lines have been fixed and which are still candidates
            found = np.zeros(chain_length)
            found[0] = 1
    
            # Loop over chains and Consider each chain separately.
            for c in range(num_chains):
                # Initialize found making any line segment aside of the first a candidate
                found[1:] = 0
    
                # Define the end point of the previous and starting point for the next line segment
                prev = sorted_lines[2*c+1, 0]
    
                # The sorting algorithm: Loop over all position in the chain to be set next.
                # Find the right candidate to be moved to this position and possibly flipped
                # if needed. A candidate is identified as fitting if it contains one point
                # equal to the current starting point. This algorithm uses a double loop,
                # which is the most naive approach. However, assume chain_length is in
                # general small.
                for i in range(1, chain_length):  # The first line has already been found
                    for j in range(1, chain_length): # The first line has already been found
                        # A candidate line segment with matching start and end point
                        # in the first component of the point pair.
                        if np.abs(found[j]) < 1e-6 and lines[2*c, j] == prev:
                            # Copy the segment to the right place
                            sorted_lines[2*c:2*c+2, i] = lines[2*c:2*c+2, j]
                            # Mark as used
                            found[j] = 1
                            # Define the starting point for the next line segment
                            prev = lines[2*c+1, j]
                            break
                        # A candidate line segment with matching start and end point
                        # in the second component of the point pair.
                        elif np.abs(found[j])<1e-6 and lines[2*c+1, j] == prev:
                            # Flip and copy the segment to the right place
                            sorted_lines[2*c, i] = lines[2*c+1, j]
                            sorted_lines[2*c+1, i] = lines[2*c, j]
                            # Mark as used
                            found[j] = 1
                            # Define the starting point for the next line segment
                            prev = lines[2*c, j]
                            break
   
            # Return the sorted lines defining chains.
            return sorted_lines

        # Run numba compiled function
        return _function_to_compile(lines)

    def _export_3d(
        self, gs: Iterable[pp.Grid]
    ) -> Tuple[np.ndarray, np.ndarray, np.ndarray]:
        """
        Export the geometrical data (point coordinates) and connectivity
        information from 3d PorePy grids to meshio.

        Parameters:
            gs (Iterable[pp.Grid]): 3d grids.

        Returns:
            Tuple[np.ndarray, np.ndarray, np.ndarray]: Points, 3d cells (storing the
                connectivity), and cell ids in correct meshio format.
        """

        # FIXME The current implementation on first sight could suggest that
        # grids with varying cell types are allowed. However, this is not the
        # case. Rewriting the code makeing this distinction more clear would
        # allow for better overview.

        # Three different cell types will be distinguished: Tetrahedra, hexahedra,
        # and general polyhedra. meshio does not allow for a mix of cell types
        # in 3d within a single grid. Thus, if a grid contains cells of varying
        # types, all cells will be casted as polyhedra.
        
        # Dictionaries storing cell->faces and cell->nodes connectivity
        # information for all cell types. For the special meshio geometric
        # types "tetra" and "hexahedron", cell->nodes will be used; the
        # local node ordering for each cell has to comply with the convention
        # in meshio. For the general "polyhedron" type, instead the connectivity
        # will be described by prescribing cell->faces->nodes connectivity, i.e.,
        # for each cell, all faces are listed, and for all these faces, its
        # nodes are identified, ordered such that they describe a circular chain.
        cell_to_faces: Dict[str, List[List[int]]] = {}
        cell_to_nodes: Dict[str, np.ndarray] = {}

        # Dictionary collecting all cell ids for each cell type.
        cell_id: Dict[str, List[int]] = {}

        # Data structure for storing node coordinates of all 3d grids.
        num_pts = np.sum([g.num_nodes for g in gs])
        meshio_pts = np.empty((num_pts, 3))  # type: ignore

        # Initialize offsets. Required taking into account multiple 3d grids.
        nodes_offset = 0
        cell_offset = 0

        # Treat each 3d grid separately.
        for g in gs:

            # Store node coordinates
            sl = slice(nodes_offset, nodes_offset + g.num_nodes)
            meshio_pts[sl, :] = g.nodes.T

            # The number of faces per cell wil be later used to determining
            # the cell types
            num_faces_per_cell = g.cell_faces.getnnz(axis=0)

            # Loop over all available cell types and group cells of one type.
            g_cell_map = dict()
            for n in np.unique(num_faces_per_cell):

                # Define the cell type.
                # Make sure that either all cells are identified as "tetra",
                # "hexahedron", or "polyehdron". "tetra" grids have the unique
                # property that all cells have 4 faces; "hexahdron" grids in
                # PorePy are solely of CartGrid type, and all cells have 6
                # faces (NOTE that coarsening a grid does not change its type,
                # hence checking solely the type is not sufficient); all other
                # grids will be identified as "polyehdron" grids, even if they
                # contain single "tetra" cells.
                if n==4 and len(set(num_faces_per_cell)) == 1:
                    cell_type = "tetra"
                elif isinstance(g, pp.CartGrid) and n==6 and len(set(num_faces_per_cell)) == 1:
                    cell_type = "hexahedron"
                else:
                    cell_type = f"polyhedron{n}"

                # Find all cells with n faces, and store for later use
                cells = np.nonzero(num_faces_per_cell == n)[0]
                g_cell_map[cell_type] = cells

                # Store cell ids in global container; init if entry not yet established
                if cell_type not in cell_id:
                    cell_id[cell_type] = []

                # Add offset taking into account previous grids
                cell_id[cell_type] += (cells + cell_offset).tolist()

            # Determine local connectivity for all cells. Due to differnt
            # treatment of special and general cell types and to conform
            # with array sizes (for polyhedra), treat each cell type 
            # separately.
            for n in np.unique(num_faces_per_cell):

                # Define the cell type as above
                if n==4 and len(set(num_faces_per_cell)) == 1:
                    cell_type = "tetra"
                elif isinstance(g, pp.CartGrid) and n==6 and len(set(num_faces_per_cell)) == 1:
                    cell_type = "hexahedron"
                else:
                    cell_type = f"polyhedron{n}"

                # Special case: Tetrahedra
                if cell_type == "tetra":
                    # Since tetra is a meshio-known cell type, cell_to_nodes connectivity information
                    # is provided, i.e., for each cell the nodes in the meshio-defined local numbering
                    # of nodes is generated. Since tetra is a simplex, the nodes do not need to be
                    # ordered in any specific type, as the geometrical object is invariant under
                    # permutations.

                    # Fetch tetra cells
                    cells = g_cell_map[cell_type]

                    # Tetrahedra are simplices and have a trivial connectivity.
                    cn_indices = self._simplex_cell_to_nodes(4, g, cells)

                    # Initialize data structure if not available yet
                    if cell_type not in cell_to_nodes:
                        cell_to_nodes[cell_type] = np.empty((0,4), dtype=int)

                    # Store cell-node connectivity, and add offset taking into account previous grids
                    cell_to_nodes[cell_type] = np.vstack(
                        (cell_to_nodes[cell_type], cn_indices + nodes_offset)
                    )

                elif cell_type == "hexahedron":
                    # NOTE: Optimally, a StructuredGrid would be exported in this case.
                    # However, meshio does solely handle unstructured grids and cannot
                    # for instance write to *.vtr format.

                    # Similar to "tetra", "hexahedron" is a meshio-known cell type.
                    # Thus, the local connectivity is prescribed by cell-nodes
                    # information.

                    # After all, the procedure is fairly similar to the treatment of
                    # tetra cells. Most of the following code is analogous to
                    # _simplex_cell_to_nodes(). However, for hexaedron cells the order
                    # of the nodes is important and has to be adjusted. Based on the
                    # specific definition of TensorGrids however, the node numbering
                    # can be hardcoded, which results in better performance compared
                    # to a modular procedure.

                    # Need to sort the nodes according to the convention within meshio.
                    # Fetch hexahedron cells
                    cells = g_cell_map[cell_type]

                    # Determine cell-node ptr
                    cn_indptr = g.cell_nodes().indptr[:-1] if cells is None else g.cell_nodes().indptr[cells]
                    
                    # Collect the indptr to all nodes of the cell; each n-simplex cell contains n nodes
                    expanded_cn_indptr = np.vstack([cn_indptr + i for i in range(8)]).reshape(-1, order="F")
                    
                    # Detect all corresponding nodes by applying the expanded mask to the indices
                    expanded_cn_indices = g.cell_nodes().indices[expanded_cn_indptr]
                    
                    # Convert to right format.
                    cn_indices = np.reshape(expanded_cn_indices, (-1,8), order="C")

                    # Reorder nodes to comply with the node numbering convention of meshio
                    # regarding hexahedron cells.
                    cn_indices = cn_indices[:, [0, 2, 6, 4, 1, 3, 7, 5]]

                    # Initialize data structure if not available yet
                    if cell_type not in cell_to_nodes:
                        cell_to_nodes[cell_type] = np.empty((0,8), dtype=int)

                    # Store cell-node connectivity, and add offset taking into account previous grids
                    cell_to_nodes[cell_type] = np.vstack(
                        (cell_to_nodes[cell_type], cn_indices + nodes_offset)
                    )

                else:
                    # Identify remaining cells as polyhedra

                    # The general strategy is to define the connectivity as cell-face information,
                    # where the faces are defined by nodes. Hence, this information is significantly
                    # larger than the info provided for tetra cells. Here, we make use of the fact
                    # that g.face_nodes provides nodes ordered wrt. the right-hand rule.
                    
                    # Fetch cells with n faces
                    cells = g_cell_map[cell_type]

                    # Store short cuts to cell-face and face-node information
                    cf_indptr = g.cell_faces.indptr
                    cf_indices = g.cell_faces.indices
                    fn_indptr = g.face_nodes.indptr
                    fn_indices = g.face_nodes.indices

                    # Determine the cell-face connectivity (with faces described by their
                    # nodes ordered such that they form a chain and are identified by the
                    # face boundary. The final data format is a List[List[np.ndarray]].
                    # The outer list, loops over all cells. Each cell entry contains a
                    # list over faces, and each face entry is given by the face nodes.
                    if cell_type not in cell_to_faces:
                        cell_to_faces[cell_type] = []
                    cell_to_faces[cell_type] += [
                        [
                            fn_indices[fn_indptr[f] : fn_indptr[f+1]]           # nodes
                            for f in cf_indices[cf_indptr[c]:cf_indptr[c+1]]    # faces
                        ] for c in cells                                        # cells
                    ]

            # Update offset
            nodes_offset += g.num_nodes
            cell_offset += g.num_cells

        # Determine the total number of blocks. Recall that special cell types
        # and general polyhedron{n} cells are stored differently.
        num_special_blocks = len(cell_to_nodes)
        num_polyhedron_blocks = len(cell_to_faces)
        num_blocks = num_special_blocks + num_polyhedron_blocks

        # Initialize the meshio data structure for the connectivity and cell ids.
        meshio_cells = np.empty(num_blocks, dtype=object)
        meshio_cell_id = np.empty(num_blocks, dtype=object)

        # Store cells with special cell types.
        for block, (cell_type, cell_block) in enumerate(cell_to_nodes.items()):
            meshio_cells[block] = meshio.CellBlock(cell_type, cell_block.astype(int))
            meshio_cell_id[block] = np.array(cell_id[cell_type])

        # Store general polyhedra cells.
        for block, (cell_type, cell_block) in enumerate(cell_to_faces.items()):
            # Adapt the block number taking into account of previous cell types.
            block += num_special_blocks
            meshio_cells[block] = meshio.CellBlock(cell_type, cell_block)
            meshio_cell_id[block] = np.array(cell_id[cell_type])

        # Return final meshio data: points, cell (connectivity), cell ids
        return Meshio_Geom(meshio_pts, meshio_cells, meshio_cell_id)

    def _write(
        self,
        fields: Iterable[Field],
        file_name: str,
        meshio_geom: Meshio_Geom,
    ) -> None:
        """
        Interface to meshio for exporting cell data.

        Parameters:
            fields (iterable, Field): fields which shall be exported
            file_name (str): name of final file of export
            meshio_geom (Meshio_Geom): Namedtuple of points,
                connectivity information, and cell ids in
                meshio format (for a single dimension).
        """
        # Initialize empty cell data dictinary
        cell_data = {}

        # Split the data for each group of geometrically uniform cells
        # Utilize meshio_geom for this.
        for field in fields:

            # TODO RM? as implemented now, field.values should never be None.
            if field.values is None:
                continue

            # For each field create a sub-vector for each geometrically uniform group of cells
            num_block = meshio_geom.cell_ids.size
            cell_data[field.name] = np.empty(num_block, dtype=object)

            # Fill up the data
            for block, ids in enumerate(meshio_geom.cell_ids):
                if field.values.ndim == 1:
                    cell_data[field.name][block] = field.values[ids]
                elif field.values.ndim == 2:
                    cell_data[field.name][block] = field.values[:, ids].T
                else:
                    raise ValueError

        # Create the meshio object
        meshio_grid_to_export = meshio.Mesh(
            meshio_geom.pts, meshio_geom.connectivity, cell_data=cell_data
        )

        # Write mesh information and data to VTK format.
        meshio.write(file_name, meshio_grid_to_export, binary=self.binary)

    def _append_folder_name(self, folder_name: Optional[str] = None, name: str = "") -> str:
        """
        Auxiliary method setting up potentially non-existent folder structure and
        setting up a path for exporting.

        Parameters:
            folder_name (str, optional): name of the folder
            name (str): prefix of the name of the files to be written

        Returns:
            str: complete path to the files to be written.
        """

        # If no folder_name is prescribed, the files will be stored in the
        # same folder.
        if folder_name is None:
            return name

        # Set up folder structure if not existent.
        if not os.path.exists(folder_name):
            os.makedirs(folder_name)

        # Return full path.
        return os.path.join(folder_name, name)

    def _make_file_name(
        self,
        file_name: str,
        time_step: Optional[int] = None,
        dim: Optional[int] = None,
        extension: str = ".vtu",
    ) -> str:
        """
        Auxiliary method to setting up file name.

        The final name is build as combination of a prescribed prefix,
        and possibly the dimension of underlying grid and time (step)
        the related data is associated to.

        Parameters:
            file_name (str): prefix of the name of file to be exported
            time_step (Union[float int], optional): time or time step (index)
            dim (int, optional): dimension of the exported grid
            extension (str): extension of the file, typically file ending
                defining the format

        Returns:
            str: complete name of file
        """

        # Define non-empty time step extension including zero padding.
        time_extension = "" if time_step is None else "_" + str(time_step).zfill(self.padding)

        # Define non-empty dim extension
        dim_extension = "" if dim is None else "_" + str(dim)

        # Combine prefix and extensions to define the complete name
        return file_name + dim_extension + time_extension + extension<|MERGE_RESOLUTION|>--- conflicted
+++ resolved
@@ -1196,7 +1196,6 @@
                 # Add offset taking into account previous grids
                 cell_id[cell_type] += (cells + cell_offset).tolist()
 
-<<<<<<< HEAD
             # Determine cell-node connectivity for each cell type and all cells.
             # Treat triangle, quad and polygonal cells differently
             # aiming for optimized performance.
@@ -1206,11 +1205,6 @@
                 cell_type = polygon_map.get(f"polygon{n}", f"polygon{n}")
 
                 # Check if cell_type already defined in cell_to_nodes, otherwise construct
-=======
-                # Map to triangle/quad if relevant, or simple polygon for general cells.
-                cell_type = polygon_map.get(cell_type_raw, cell_type_raw)
-                # if the cell type is not present, then add it
->>>>>>> 94e1257f
                 if cell_type not in cell_to_nodes:
                     cell_to_nodes[cell_type] = np.empty((0,n), dtype=int)
 
@@ -1226,7 +1220,6 @@
 
                 # Quad and polygon cells.
                 else:
-<<<<<<< HEAD
                     # For quads/polygons, g.cell_nodes cannot be blindly used as for triangles, since the
                     # ordering of the nodes may define a cell of the type (here specific for quads)
                     # x--x and not x--x
@@ -1274,14 +1267,6 @@
                 cell_to_nodes[cell_type] = np.vstack(
                     (cell_to_nodes[cell_type], cn_indices + nodes_offset)
                 )
-=======
-                    cell_to_nodes[cell_type] = np.vstack(
-                        (cell_to_nodes[cell_type], nodes_loc[0] + pts_pos)
-                    )
-
-                    cell_id[cell_type] += [cell_pos]
-                cell_pos += 1
->>>>>>> 94e1257f
 
             # Update offsets
             nodes_offset += g.num_nodes
@@ -1295,20 +1280,14 @@
         # For each cell_type store the connectivity pattern cell_to_nodes for
         # the corresponding cells with ids from cell_id.
         for block, (cell_type, cell_block) in enumerate(cell_to_nodes.items()):
-<<<<<<< HEAD
-            # Meshio does not accept polygon{n} cell types if it does not
-            # correspeond to a special geometric object.
+
+            # Meshio requires the keyword "polgon" for general polygons. 
+            # Thus, remove the number of nodes associated to polygons.
             cell_type_meshio_format = "polygon" if "polygon" in cell_type else cell_type
             meshio_cells[block] = meshio.CellBlock(
                 cell_type_meshio_format,
                 cell_block.astype(int)
             )
-=======
-            # remove the number of nodes associated to the polygon since meshio requires only
-            # the keyword "polygon" for polygons
-            cell_type_ = "polygon" if "polygon" in cell_type else cell_type
-            meshio_cells[block] = meshio.CellBlock(cell_type_, cell_block.astype(int))
->>>>>>> 94e1257f
             meshio_cell_id[block] = np.array(cell_id[cell_type])
 
         # Return final meshio data: points, cell (connectivity), cell ids
