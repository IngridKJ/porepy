"""
Various FV specific utility functions.
"""

from __future__ import division
import numpy as np
import scipy.sparse as sps
from typing import Tuple

import porepy as pp
from porepy.utils import matrix_compression, mcolon
from porepy.grids.grid_bucket import GridBucket


class SubcellTopology(object):
    """
    Class to represent data of subcell topology (interaction regions) for
    mpsa/mpfa.

    Attributes:
        g - the grid

        Subcell topology, all cells seen apart:
        nno - node numbers
        fno - face numbers
        cno - cell numbers
        subfno - subface numbers. Has exactly two duplicates for internal faces
        subhfno - subface numbers. No duplicates
        num_cno - cno.max() + 1
        num_subfno - subfno.max() + 1

        Subcell topology, after cells sharing a face have been joined. Use
        terminology _unique, since subfno is unique after
        nno_unique - node numbers after pairing sub-faces
        fno_unique - face numbers after pairing sub-faces
        cno_unique - cell numbers after pairing sub-faces
        subfno_unique - subface numbers  after pairing sub-faces
        unique_subfno - index of those elements in subfno that are included
            in subfno_unique, that is subfno_unique = subfno[unique_subfno],
            and similarly cno_unique = cno[subfno_unique] etc.
        num_subfno_unique = subfno_unique.max() + 1

    """

    def __init__(self, g):
        """
        Constructor for subcell topology

        Parameters
        ----------
        g grid
        """
        self.g = g

        # Indices of neighboring faces and cells. The indices are sorted to
        # simplify later treatment
        g.cell_faces.sort_indices()
        face_ind, cell_ind = g.cell_faces.nonzero()

        # Number of faces per node
        num_face_nodes = np.diff(g.face_nodes.indptr)

        # Duplicate cell and face indices, so that they can be matched with
        # the nodes
        cells_duplicated = matrix_compression.rldecode(
            cell_ind, num_face_nodes[face_ind]
        )
        faces_duplicated = matrix_compression.rldecode(
            face_ind, num_face_nodes[face_ind]
        )
        M = sps.coo_matrix(
            (np.ones(face_ind.size), (face_ind, np.arange(face_ind.size))),
            shape=(face_ind.max() + 1, face_ind.size),
        )
        nodes_duplicated = g.face_nodes * M
        nodes_duplicated = nodes_duplicated.indices

        face_nodes_indptr = g.face_nodes.indptr
        face_nodes_indices = g.face_nodes.indices
        face_nodes_data = np.arange(face_nodes_indices.size) + 1
        sub_face_mat = sps.csc_matrix(
            (face_nodes_data, face_nodes_indices, face_nodes_indptr)
        )
        sub_faces = sub_face_mat * M
        sub_faces = sub_faces.data - 1

        # Sort data
        idx = np.lexsort(
            (sub_faces, faces_duplicated, nodes_duplicated, cells_duplicated)
        )
        self.nno = nodes_duplicated[idx]
        self.cno = cells_duplicated[idx]
        self.fno = faces_duplicated[idx]
        self.subfno = sub_faces[idx].astype(int)
        self.subhfno = np.arange(idx.size, dtype=">i4")
        self.num_subfno = self.subfno.max() + 1
        self.num_cno = self.cno.max() + 1
        self.num_nodes = self.nno.max() + 1

        # Make subface indices unique, that is, pair the indices from the two
        # adjacent cells
        _, unique_subfno = np.unique(self.subfno, return_index=True)

        # Reduce topology to one field per subface
        self.nno_unique = self.nno[unique_subfno]
        self.fno_unique = self.fno[unique_subfno]
        self.cno_unique = self.cno[unique_subfno]
        self.subfno_unique = self.subfno[unique_subfno]
        self.num_subfno_unique = self.subfno_unique.max() + 1
        self.unique_subfno = unique_subfno

    def __repr__(self):
        s = "Subcell topology with:\n"
        s += str(self.num_cno) + " cells\n"
        s += str(self.g.num_nodes) + " nodes\n"
        s += str(self.g.num_faces) + " faces\n"
        s += str(self.num_subfno_unique) + " unique subfaces\n"
        s += str(self.fno.size) + " subfaces before pairing face neighbors\n"
        return s

    def pair_over_subfaces(self, other):
        """
        Transfer quantities from a cell-face base (cells sharing a face have
        their own expressions) to a face-based. The quantities should live
        on sub-faces (not faces)

        The normal vector is honored, so that the here and there side get
        different signs when paired up.

        The method is intended used for combining forces, fluxes,
        displacements and pressures, as used in MPSA / MPFA.

        Parameters
        ----------
        other: sps.matrix, size (self.subhfno.size x something)

        Returns
        -------
        sps.matrix, size (self.subfno_unique.size x something)
        """

        sgn = self.g.cell_faces[self.fno, self.cno].A
        pair_over_subfaces = sps.coo_matrix((sgn[0], (self.subfno, self.subhfno)))
        return pair_over_subfaces * other

    def pair_over_subfaces_nd(self, other):
        """ nd-version of pair_over_subfaces, see above. """
        nd = self.g.dim
        # For force balance, displacements and stresses on the two sides of the
        # matrices must be paired
        # Operator to create the pairing
        sgn = self.g.cell_faces[self.fno, self.cno].A
        pair_over_subfaces = sps.coo_matrix((sgn[0], (self.subfno, self.subhfno)))
        # vector version, to be used on stresses
        pair_over_subfaces_nd = sps.kron(sps.eye(nd), pair_over_subfaces)
        return pair_over_subfaces_nd * other


# ------------------------ End of class SubcellTopology ----------------------


def compute_dist_face_cell(g, subcell_topology, eta, return_paired=True):
    """
    Compute vectors from cell centers continuity points on each sub-face.

    The location of the continuity point is given by

        x_cp = (1-eta) * x_facecenter + eta * x_vertex

    On the boundary, eta is set to zero, thus the continuity point is at the
    face center

    Parameters
    ----------
    g: Grid
    subcell_topology: Of class subcell topology in this module
    eta: [0,1), eta = 0 gives cont. pt. at face midpoint, eta = 1 means at
        the vertex. If eta is given as a scalar this value will be applied to
        all subfaces except the boundary faces, where eta=0 will be enforced.
        If the length of eta equals the number of subfaces, eta[i] will be used
        in the computation of the continuity point of the subface s_t.subfno_unique[i].
        Note that eta=0 at the boundary is ONLY enforced for scalar eta.

    Returns
    -------
    sps.csr() matrix representation of vectors. Size g.nf x (g.nc * g.nd)

    Raises:
    -------
    ValueError if the size of eta is not 1 or subcell_topology.num_subfno_unique.
    """
    _, blocksz = matrix_compression.rlencode(
        np.vstack((subcell_topology.cno, subcell_topology.nno))
    )
    dims = g.dim

    _, cols = np.meshgrid(subcell_topology.subhfno, np.arange(dims))
    cols += matrix_compression.rldecode(np.cumsum(blocksz) - blocksz[0], blocksz)
    if np.asarray(eta).size == subcell_topology.num_subfno_unique:
        eta_vec = eta[subcell_topology.subfno]
    elif np.asarray(eta).size == 1:
        eta_vec = eta * np.ones(subcell_topology.fno.size)
        # Set eta values to zero at the boundary
        bnd = np.in1d(subcell_topology.fno, g.get_all_boundary_faces())
        eta_vec[bnd] = 0
    else:
        raise ValueError("size of eta must either be 1 or number of subfaces")
    cp = g.face_centers[:, subcell_topology.fno] + eta_vec * (
        g.nodes[:, subcell_topology.nno] - g.face_centers[:, subcell_topology.fno]
    )
    dist = cp - g.cell_centers[:, subcell_topology.cno]

    ind_ptr = np.hstack((np.arange(0, cols.size, dims), cols.size))
    mat = sps.csr_matrix((dist.ravel("F"), cols.ravel("F"), ind_ptr))
    if return_paired:
        return subcell_topology.pair_over_subfaces(mat)
    else:
        return mat


def determine_eta(g):
    """ Set default value for the location of continuity point eta in MPFA and
    MSPA.

    The function is intended to give a best estimate of eta in cases where the
    user has not specified a value.

    Parameters:
        g: Grid for discretization

    Returns:
        double. 1/3 if the grid in known to consist of simplicies (it is one of
           TriangleGrid, TetrahedralGrid, or their structured versions). 0 if
           not.
    """

    if "StructuredTriangleGrid" in g.name:
        return 1 / 3
    elif "TriangleGrid" in g.name:
        return 1 / 3
    elif "StructuredTetrahedralGrid" in g.name:
        return 1 / 3
    elif "TetrahedralGrid" in g.name:
        return 1 / 3
    else:
        return 0


# ------------- Methods related to block inversion ----------------------------

# @profile


def invert_diagonal_blocks(mat, s, method=None):
    """
    Invert block diagonal matrix.

    Three implementations are available, either pure numpy, or a speedup using
    numba or cython. If none is specified, the function will try to use numba,
    then cython. The python option will only be invoked if explicitly asked
    for; it will be very slow for general problems.

    Parameters
    ----------
    mat: sps.csr matrix to be inverted.
    s: block size. Must be int64 for the numba acceleration to work
    method: Choice of method. Either numba (default), cython or 'python'.
        Defaults to None, in which case first numba, then cython is tried.

    Returns
    -------
    imat: Inverse matrix

    Raises
    -------
    ImportError: If numba or cython implementation is invoked without numba or
        cython being available on the system.

    """

    def invert_diagonal_blocks_python(a, sz):
        """
        Invert block diagonal matrix using pure python code.

        The implementation is slow for large matrices, consider to use the
        numba-accelerated method invert_invert_diagagonal_blocks_numba instead

        Parameters
        ----------
        A sps.crs-matrix, to be inverted
        sz - size of the individual blocks

        Returns
        -------
        inv_a inverse matrix
        """
        v = np.zeros(np.sum(np.square(sz)))
        p1 = 0
        p2 = 0
        for b in range(sz.size):
            n = sz[b]
            n2 = n * n
            i = p1 + np.arange(n + 1)
            # Picking out the sub-matrices here takes a lot of time.
            v[p2 + np.arange(n2)] = np.linalg.inv(
                a[i[0] : i[-1], i[0] : i[-1]].A
            ).ravel()
            p1 = p1 + n
            p2 = p2 + n2
        return v

    def invert_diagonal_blocks_cython(a, size):
        """ Invert block diagonal matrix using code wrapped with cython.
        """
        try:
            import porepy.numerics.fv.cythoninvert as cythoninvert
        except:
            raise ImportError(
                """Compiled Cython module not available. Is cython installed?"""
            )

        a.sorted_indices()
        ptr = a.indptr
        indices = a.indices
        dat = a.data

        v = cythoninvert.inv_python(ptr, indices, dat, size)
        return v

    def invert_diagonal_blocks_numba(a, size):
        """
        Invert block diagonal matrix by invoking numba acceleration of a simple
        for-loop based algorithm.

        This approach should be more efficient than the related method
        invert_diagonal_blocks_python for larger problems.

        Parameters
        ----------
        a : sps.csr matrix
        size : Size of individual blocks

        Returns
        -------
        ia: inverse of a
        """
        try:
            import numba
        except:
            raise ImportError("Numba not available on the system")

        # Sort matrix storage before pulling indices and data
        a.sorted_indices()
        ptr = a.indptr
        indices = a.indices
        dat = a.data

        # Just in time compilation
        @numba.jit("f8[:](i4[:],i4[:],f8[:],i8[:])", nopython=True, nogil=False)
        def inv_python(indptr, ind, data, sz):
            """
            Invert block matrices by explicitly forming local matrices. The code
            in itself is not efficient, but it is hopefully well suited for
            speeding up with numba.

            It may be possible to restruct the code to further help numba,
            this has not been investigated.

            The computation can easily be parallelized, consider this later.
            """

            # Index of where the rows start for each block.
            # block_row_starts_ind = np.hstack((np.array([0]),
            #                                   np.cumsum(sz[:-1])))
            block_row_starts_ind = np.zeros(sz.size, dtype=np.int32)
            block_row_starts_ind[1:] = np.cumsum(sz[:-1])

            # Number of columns per row. Will change from one column to the
            # next
            num_cols_per_row = indptr[1:] - indptr[0:-1]
            # Index to where the columns start for each row (NOT blocks)
            # row_cols_start_ind = np.hstack((np.zeros(1),
            #                                 np.cumsum(num_cols_per_row)))
            row_cols_start_ind = np.zeros(num_cols_per_row.size + 1, dtype=np.int32)
            row_cols_start_ind[1:] = np.cumsum(num_cols_per_row)

            # Index to where the (full) data starts. Needed, since the
            # inverse matrix will generally be full
            # full_block_starts_ind = np.hstack((np.array([0]),
            #                                    np.cumsum(np.square(sz))))
            full_block_starts_ind = np.zeros(sz.size + 1, dtype=np.int32)
            full_block_starts_ind[1:] = np.cumsum(np.square(sz))
            # Structure to store the solution
            inv_vals = np.zeros(np.sum(np.square(sz)))

            # Loop over all blocks
            for iter1 in range(sz.size):
                n = sz[iter1]
                loc_mat = np.zeros((n, n))
                # Fill in non-zero elements in local matrix
                for iter2 in range(n):  # Local rows
                    global_row = block_row_starts_ind[iter1] + iter2
                    data_counter = row_cols_start_ind[global_row]

                    # Loop over local columns. Getting the number of columns
                    #  for each row is a bit involved
                    for _ in range(
                        num_cols_per_row[iter2 + block_row_starts_ind[iter1]]
                    ):
                        loc_col = ind[data_counter] - block_row_starts_ind[iter1]
                        loc_mat[iter2, loc_col] = data[data_counter]
                        data_counter += 1

                # Compute inverse. np.linalg.inv is supported by numba (May
                # 2016), it is not clear if this is the best option. To be
                # revised
                inv_mat = np.ravel(np.linalg.inv(loc_mat))

                loc_ind = np.arange(
                    full_block_starts_ind[iter1], full_block_starts_ind[iter1 + 1]
                )
                inv_vals[loc_ind] = inv_mat
                # Update fields
            return inv_vals

        v = inv_python(ptr, indices, dat, size)
        return v

    # Variable to check if we have tried and failed with numba
    try_cython = False
    if method == "numba" or method is None:
        try:
            inv_vals = invert_diagonal_blocks_numba(mat, s)
        except:
            # This went wrong, fall back on cython
            try_cython = True
    # Variable to check if we should fall back on python
    if method == "cython" or try_cython:
        try:
            inv_vals = invert_diagonal_blocks_cython(mat, s)
        except ImportError as e:
            raise e
    elif method == "python":
        inv_vals = invert_diagonal_blocks_python(mat, s)

    ia = block_diag_matrix(inv_vals, s)
    return ia


def block_diag_matrix(vals, sz):
    """
    Construct block diagonal matrix based on matrix elements and block sizes.

    Parameters
    ----------
    vals: matrix values
    sz: size of matrix blocks

    Returns
    -------
    sps.csr matrix
    """
    row, _ = block_diag_index(sz)
    # This line recovers starting indices of the rows.
    indptr = np.hstack(
        (np.zeros(1), np.cumsum(matrix_compression.rldecode(sz, sz)))
    ).astype("int32")
    return sps.csr_matrix((vals, row, indptr))


def block_diag_index(m, n=None):
    """
    Get row and column indices for block diagonal matrix

    This is intended as the equivalent of the corresponding method in MRST.

    Examples:
    >>> m = np.array([2, 3])
    >>> n = np.array([1, 2])
    >>> i, j = block_diag_index(m, n)
    >>> i, j
    (array([0, 1, 2, 3, 4, 2, 3, 4]), array([0, 0, 1, 1, 1, 2, 2, 2]))
    >>> a = np.array([1, 3])
    >>> i, j = block_diag_index(a)
    >>> i, j
    (array([0, 1, 2, 3, 1, 2, 3, 1, 2, 3]), array([0, 1, 1, 1, 2, 2, 2, 3, 3, 3]))

    Parameters:
        m - ndarray, dimension 1
        n - ndarray, dimension 1, defaults to m

    """
    if n is None:
        n = m

    start = np.hstack((np.zeros(1, dtype="int"), m))
    pos = np.cumsum(start)
    p1 = pos[0:-1]
    p2 = pos[1:] - 1
    p1_full = matrix_compression.rldecode(p1, n)
    p2_full = matrix_compression.rldecode(p2, n)

    i = mcolon.mcolon(p1_full, p2_full + 1)
    sumn = np.arange(np.sum(n))
    m_n_full = matrix_compression.rldecode(m, n)
    j = matrix_compression.rldecode(sumn, m_n_full)
    return i, j


# ------------------- End of methods related to block inversion ---------------


def expand_indices_nd(ind, nd, direction="F"):
    """
    Expand indices from scalar to vector form.

    Examples:
    >>> i = np.array([0, 1, 3])
    >>> __expand_indices_nd(i, 2)
    (array([0, 1, 2, 3, 6, 7]))

    >>> __expand_indices_nd(i, 3, "C")
    (array([0, 3, 9, 1, 4, 10, 2, 5, 11])

    Parameters
    ----------
    ind
    nd
    direction

    Returns
    -------

    """
    dim_inds = np.arange(nd)
    dim_inds = dim_inds[:, np.newaxis]  # Prepare for broadcasting
    new_ind = nd * ind + dim_inds
    new_ind = new_ind.ravel(direction)
    return new_ind


def expand_indices_incr(ind, dim, increment):

    # Convenience method for duplicating a list, with a certain increment

    # Duplicate rows
    ind_nd = np.tile(ind, (dim, 1))
    # Add same increment to each row (0*incr, 1*incr etc.)
    ind_incr = ind_nd + increment * np.array([np.arange(dim)]).transpose()
    # Back to row vector
    ind_new = ind_incr.reshape(-1, order="F")
    return ind_new


def map_hf_2_f(fno=None, subfno=None, nd=None, g=None):
    """
    Create mapping from half-faces to faces for vector problems.
    Either fno, subfno and nd should be given or g (and optinally nd) should be
    given.

    Parameters
    ----------
    EITHER:
       fno (np.ndarray): face numbering in sub-cell topology based on unique subfno
       subfno (np.ndarrary): sub-face numbering
       nd (int): dimension
    OR:
        g (pp.Grid): If a grid is supplied the function will set:
            fno = pp.fvutils.SubcellTopology(g).fno_unique
            subfno = pp.fvutils.SubcellTopology(g).subfno_unique
        nd (int): Optinal, defaults to g.dim. Defines the dimension of the vector.
    Returns
    -------
    """
    if g is not None:
        s_t = SubcellTopology(g)
        fno = s_t.fno_unique
        subfno = s_t.subfno_unique
        if nd is None:
            nd = g.dim
    hfi = expand_indices_nd(subfno, nd)
    hf = expand_indices_nd(fno, nd)
    hf2f = sps.coo_matrix(
        (np.ones(hf.size), (hf, hfi)), shape=(hf.max() + 1, hfi.max() + 1)
    ).tocsr()
    return hf2f


def cell_vector_to_subcell(nd, sub_cell_index, cell_index):

    """
    Create mapping from sub-cells to cells for scalar problems.
    For example, discretization of div_g-term in mpfa with gravity,
    where g is a cell-center vector (dim nd)

    Parameters
        nd: dimension
        sub_cell_index: sub-cell indices
        cell_index: cell indices

    Returns:
        scipy.sparse.csr_matrix (shape num_subcells * nd, num_cells * nd):

    """

    num_cells = cell_index.max() + 1

    rows = sub_cell_index.ravel("F")
    cols = expand_indices_nd(cell_index, nd)
    vals = np.ones(rows.size)
    mat = sps.coo_matrix(
        (vals, (rows, cols)), shape=(sub_cell_index.size, num_cells * nd)
    ).tocsr()

    return mat


def cell_scalar_to_subcell_vector(nd, sub_cell_index, cell_index):

    """
    Create mapping from sub-cells to cells for vector problems.
    For example, discretization of grad_p-term in Biot,
    where p is a cell-center scalar

    Parameters
        nd: dimension
        sub_cell_index: sub-cell indices
        cell_index: cell indices

    Returns:
        scipy.sparse.csr_matrix (shape num_subcells * nd, num_cells):

    """

    num_cells = cell_index.max() + 1

    def build_sc2c_single_dimension(dim):
        rows = np.arange(sub_cell_index[dim].size)
        cols = cell_index
        vals = np.ones(rows.size)
        mat = sps.coo_matrix(
            (vals, (rows, cols)), shape=(sub_cell_index[dim].size, num_cells)
        ).tocsr()
        return mat

    sc2c = build_sc2c_single_dimension(0)
    for i in range(1, nd):
        this_dim = build_sc2c_single_dimension(i)
        sc2c = sps.vstack([sc2c, this_dim])

    return sc2c


def scalar_divergence(g: pp.Grid) -> sps.csr_matrix:
    """
    Get divergence operator for a grid.

    The operator is easily accessible from the grid itself, so we keep it
    here for completeness.

    See also vector_divergence(g)

    Parameters
    ----------
    g grid

    Returns
    -------
    divergence operator
    """
    return g.cell_faces.T.tocsr()


def vector_divergence(g: pp.Grid) -> sps.csr_matrix:
    """
    Get vector divergence operator for a grid g

    It is assumed that the first column corresponds to the x-equation of face
    0, second column is y-equation etc. (and so on in nd>2). The next column is
    then the x-equation for face 1. Correspondingly, the first row
    represents x-component in first cell etc.

    Parameters
    ----------
    g grid

    Returns
    -------
    vector_div (sparse csr matrix), dimensions: nd * (num_cells, num_faces)
    """
    # Scalar divergence
    scalar_div = g.cell_faces

    # Vector extension, convert to coo-format to avoid odd errors when one
    # grid dimension is 1 (this may return a bsr matrix)
    # The order of arguments to sps.kron is important.
    block_div = sps.kron(scalar_div, sps.eye(g.dim)).tocsc()

    return block_div.transpose().tocsr()


def scalar_tensor_vector_prod(
    g: pp.Grid, k: pp.SecondOrderTensor, subcell_topology: SubcellTopology
) -> Tuple[sps.csr_matrix, np.ndarray, np.ndarray]:
    """
    Compute product of normal vectors and tensors on a sub-cell level.
    This is essentially defining Darcy's law for each sub-face in terms of
    sub-cell gradients. Thus, we also implicitly define the global ordering
    of sub-cell gradient variables (via the interpretation of the columns in
    nk).
    NOTE: In the local numbering below, in particular in the variables i and j,
    it is tacitly assumed that g.dim == g.nodes.shape[0] ==
    g.face_normals.shape[0] etc. See implementation note in main method.
    Parameters:
        g (pp.Grid): Discretization grid
        k (pp.Second_order_tensor): The permeability tensor
        subcell_topology (fvutils.SubcellTopology): Wrapper class containing
            subcell numbering.
    Returns:
        nk: sub-face wise product of normal vector and permeability tensor.
        cell_node_blocks pairings of node and cell indices, which together
            define a sub-cell.
        sub_cell_ind: index of all subcells
    """

    # Stack cell and nodes, and remove duplicate rows. Since subcell_mapping
    # defines cno and nno (and others) working cell-wise, this will
    # correspond to a unique rows (Matlab-style) from what I understand.
    # This also means that the pairs in cell_node_blocks uniquely defines
    # subcells, and can be used to index gradients etc.
    cell_node_blocks, blocksz = pp.utils.matrix_compression.rlencode(
        np.vstack((subcell_topology.cno, subcell_topology.nno))
    )

    nd = g.dim

    # Duplicates in [cno, nno] corresponds to different faces meeting at the
    # same node. There should be exactly nd of these. This test will fail
    # for pyramids in 3D
    if not np.all(blocksz == nd):
        raise AssertionError()

    # Define row and column indices to be used for normal_vectors * perm.
    # Rows are based on sub-face numbers.
    # Columns have nd elements for each sub-cell (to store a gradient) and
    # is adjusted according to block sizes
    _, j = np.meshgrid(subcell_topology.subhfno, np.arange(nd))
    sum_blocksz = np.cumsum(blocksz)
    j += pp.utils.matrix_compression.rldecode(sum_blocksz - blocksz[0], blocksz)

    # Distribute faces equally on the sub-faces
    num_nodes = np.diff(g.face_nodes.indptr)
    normals = g.face_normals[:, subcell_topology.fno] / num_nodes[subcell_topology.fno]

    # Represent normals and permeability on matrix form
    ind_ptr = np.hstack((np.arange(0, j.size, nd), j.size))
    normals_mat = sps.csr_matrix((normals.ravel("F"), j.ravel("F"), ind_ptr))
    k_mat = sps.csr_matrix(
        (k.values[::, ::, cell_node_blocks[0]].ravel("F"), j.ravel("F"), ind_ptr)
    )

    nk = normals_mat * k_mat

    # Unique sub-cell indexes are pulled from column indices, we only need
    # every nd column (since nd faces of the cell meet at each vertex)
    sub_cell_ind = j[::, 0::nd]
    return nk, cell_node_blocks, sub_cell_ind


def zero_out_sparse_rows(A, rows, diag=None):
    """
    zeros out given rows from sparse csr matrix. Optionally also set values on
    the diagonal.

    Parameters:
        A: Sparse matrix
        rows (np.ndarray of int): Indices of rows to be eliminated.
        diag (np.ndarray, double, optional): Values to be set to the diagonal
            on the eliminated rows.

    """

    if not A.getformat() == "csr":
        raise ValueError("Can only zero out sparse rows for csr matrix")

    ip = A.indptr
    row_indices = mcolon.mcolon(ip[rows], ip[rows + 1])
    A.data[row_indices] = 0
    if diag is not None:
        # now we set the diagonal
        diag_vals = np.zeros(A.shape[1])
        diag_vals[rows] = diag
        A += sps.dia_matrix((diag_vals, 0), shape=A.shape)

    return A


# -----------------------------------------------------------------------------


class ExcludeBoundaries(object):
    """ Wrapper class to store mappings needed in the finite volume discretizations.
    The original use for this class was for exclusion of equations that are
    redundant due to the presence of boundary conditions, hence the name. The use of
    this class has increased to also include linear transformation that can be applied
    to the subfaces before the exclusion operator. This will typically be a rotation matrix,
    so that the boundary conditions can be specified in an arbitary coordinate system.

    The systems being set up in mpfa (and mpsa) describe continuity of flux and
    potential (respectively stress and displacement) on all sub-faces. For the boundary
    faces, unless a Robin condition is specified, only one of the two should be included
    (e.g. for a Dirichlet boundary condition, there is no concept of continuity of
    flux/stresses). This class contains mappings to eliminate the necessary fields in
    order set the correct boundary conditions.

    """

    def __init__(self, subcell_topology, bound, nd):
        """
        Define mappings to exclude boundary subfaces/components with Dirichlet,
        Neumann or Robin conditions. If bound.bc_type=="scalar" we assign one
        component per subface, while if bound.bc_type=="vector" we assign nd
        components per subface.

        Parameters
        ----------
        subcell_topology (pp.SubcellTopology)
        bound (pp.BoundaryCondition / pp.BoundaryConditionVectorial)
        nd (int)

        Attributes:
        ----------
        basis_matrix: sps.csc_matrix, mapping from all subfaces/components to all
            subfaces/components. Will be applied to other before the exclusion
            operator for the functions self.exlude...(other, transform),
            if transform==True.
        robin_weight: sps.csc_matrix, mapping from all subfaces/components to all
            subfaces/components. Gives the weight that is applied to the displacement in
            the Robin condition.
        exclude_neu: sps.csc_matrix, mapping from all subfaces/components to those having
            pressure continuity
        exclude_dir: sps.csc_matrix, mapping from all subfaces/components to those having
            flux continuity
        exclude_neu_dir: sps.csc_matrix, mapping from all subfaces/components to those
            having both pressure and flux continuity (i.e., Robin + internal)
        exclude_neu_rob: sps.csc_matrix, mapping from all subfaces/components to those
            not having Neumann or Robin conditions (i.e., Dirichlet + internal)
        exclude_rob_dir: sps.csc_matrix, mapping from all subfaces/components to those
            not having Robin or Dirichlet conditions (i.e., Neumann + internal)
        exclude_bnd: sps.csc_matrix, mapping from all subfaces/components to internal
            subfaces/components.
        keep_neu: sps.csc_matrix, mapping from all subfaces/components to only Neumann
            subfaces/components.
        keep_rob: sps.csc_matrix, mapping from all subfaces/components to only Robin
            subfaces/components.
        """
        self.nd = nd
        self.bc_type = bound.bc_type

        # Short hand notation
        num_subfno = subcell_topology.num_subfno_unique
        self.num_subfno = num_subfno

        # Define mappings to exclude boundary values
        if self.bc_type == "scalar":
            self.basis_matrix = self._linear_transformation(bound.basis)
            self.robin_weight = self._linear_transformation(bound.robin_weight)

            self.exclude_neu = self._exclude_matrix(bound.is_neu)
            self.exclude_dir = self._exclude_matrix(bound.is_dir)
            self.exclude_rob = self._exclude_matrix(bound.is_rob)
            self.exclude_neu_dir = self._exclude_matrix(bound.is_neu | bound.is_dir)
            self.exclude_neu_rob = self._exclude_matrix(bound.is_neu | bound.is_rob)
            self.exclude_rob_dir = self._exclude_matrix(bound.is_rob | bound.is_dir)
            self.exclude_bnd = self._exclude_matrix(
                bound.is_rob | bound.is_dir | bound.is_neu
            )
            self.keep_neu = self._exclude_matrix(~bound.is_neu)
            self.keep_rob = self._exclude_matrix(~bound.is_rob)

        elif self.bc_type == "vectorial":
            self.basis_matrix = self._linear_transformation(bound.basis)
            self.robin_weight = self._linear_transformation(bound.robin_weight)

            self.exclude_neu = self._exclude_matrix_xyz(bound.is_neu)
            self.exclude_dir = self._exclude_matrix_xyz(bound.is_dir)
            self.exclude_rob = self._exclude_matrix_xyz(bound.is_rob)
            self.exclude_neu_dir = self._exclude_matrix_xyz(bound.is_neu | bound.is_dir)
            self.exclude_neu_rob = self._exclude_matrix_xyz(bound.is_neu | bound.is_rob)
            self.exclude_rob_dir = self._exclude_matrix_xyz(bound.is_rob | bound.is_dir)
            self.exclude_bnd = self._exclude_matrix_xyz(
                bound.is_rob | bound.is_dir | bound.is_neu
            )
            self.keep_rob = self._exclude_matrix_xyz(~bound.is_rob)
            self.keep_neu = self._exclude_matrix_xyz(~bound.is_neu)

    def _linear_transformation(self, loc_trans):
        """
        Creates a global linear transformation matrix from a set of local matrices.
        The global matrix is a mapping from sub-faces to sub-faces as given by loc_trans.
        The loc_trans matrices are given per sub-face and is a mapping from a nd vector
        on each subface to a nd vector on each subface. (If self.bc_type="scalar" nd=1
        is enforced). The loc_trans is a (nd, nd, num_subfno_unique) matrix where
        loc_trans[:, :, i] gives the local transformation matrix to be applied to
        subface i.

        Example:
        --------
        # We have two subfaces in dimension 2.
        self.num_subfno = 4
        self.nd = 2
        # Identity map on first subface and rotate second by np.pi/2 radians
        loc_trans = np.array([[[1, 0], [0, -1]], [[0, 1], [1, 0]]])
        print(sef._linear_transformation(loc_trans))
            [[1, 0, 0, 0],
             [0, 0, 0, -1],
             [0, 1, 0, 0],
             [0, 0, 1, 0]]
        """
        if self.bc_type == "scalar":
            data = loc_trans
            col = np.arange(self.num_subfno)
            row = np.arange(self.num_subfno)
            return sps.coo_matrix(
                (data, (row, col)), shape=(self.num_subfno, self.num_subfno)
            ).tocsr()
        elif self.bc_type == "vectorial":
            data = loc_trans.ravel("C")
            row = np.arange(self.num_subfno * self.nd).reshape((-1, self.num_subfno))
            row = np.tile(row, (1, self.nd)).ravel("C")
            col = np.tile(np.arange(self.num_subfno * self.nd), (1, self.nd)).ravel()

            return sps.coo_matrix(
                (data, (row, col)),
                shape=(self.num_subfno * self.nd, self.num_subfno * self.nd),
            ).tocsr()
        else:
            raise AttributeError("Unknow loc_trans type: " + self.bc_type)

    def _exclude_matrix(self, ids):
        """
        creates an exclusion matrix. This is a mapping from sub-faces to
        all sub-faces except those given by ids.
        Example:
        ids = [0, 2]
        self.num_subfno = 4
        print(sef._exclude_matrix(ids))
            [[0, 1, 0, 0],
              [0, 0, 0, 1]]
        """
        col = np.argwhere([not it for it in ids])
        row = np.arange(col.size)
        return sps.coo_matrix(
            (np.ones(row.size, dtype=np.bool), (row, col.ravel("C"))),
            shape=(row.size, self.num_subfno),
        ).tocsr()

    def _exclude_matrix_xyz(self, ids):
        col_x = np.argwhere([not it for it in ids[0]])

        col_y = np.argwhere([not it for it in ids[1]])
        col_y += self.num_subfno

        col_neu = np.append(col_x, [col_y])

        if self.nd == 3:
            col_z = np.argwhere([not it for it in ids[2]])
            col_z += 2 * self.num_subfno
            col_neu = np.append(col_neu, [col_z])

        row_neu = np.arange(col_neu.size)
        exclude_nd = sps.coo_matrix(
            (np.ones(row_neu.size), (row_neu, col_neu.ravel("C"))),
            shape=(row_neu.size, self.nd * self.num_subfno),
        ).tocsr()

        return exclude_nd

    def exclude_dirichlet(self, other, transform=True):
        """
        Mapping to exclude faces/components with Dirichlet boundary conditions from
        local systems.

        Parameters:
            other (scipy.sparse matrix): Matrix of local equations for
                continuity of flux and pressure.

        Returns:
            scipy.sparse matrix, with rows corresponding to faces/components with
                Dirichlet conditions eliminated.

        """
        exclude_dirichlet = self.exclude_dir
        if transform:
            return exclude_dirichlet * self.basis_matrix * other
        return exclude_dirichlet * other

    def exclude_neumann(self, other, transform=True):
        """
        Mapping to exclude faces/components with Neumann boundary conditions from
        local systems.

        Parameters:
            other (scipy.sparse matrix): Matrix of local equations for
                continuity of flux and pressure.

        Returns:
            scipy.sparse matrix, with rows corresponding to faces/components with
                Neumann conditions eliminated.
        """
        if transform:
            return self.exclude_neu * self.basis_matrix * other
        return self.exclude_neu * other

    def exclude_neumann_robin(self, other, transform=True):
        """
        Mapping to exclude faces/components with Neumann and Robin boundary
        conditions from local systems.

        Parameters:
            other (scipy.sparse matrix): Matrix of local equations for
                continuity of flux and pressure.

        Returns:
            scipy.sparse matrix, with rows corresponding to faces/components with
                Neumann conditions eliminated.
        """
        if transform:
            return self.exclude_neu_rob * self.basis_matrix * other
        else:
            return self.exclude_neu_rob * other

    def exclude_neumann_dirichlet(self, other, transform=True):
        """
        Mapping to exclude faces/components with Neumann and Dirichlet boundary
        conditions from local systems.

        Parameters:
            other (scipy.sparse matrix): Matrix of local equations for
                continuity of flux and pressure.

        Returns:
            scipy.sparse matrix, with rows corresponding to faces/components with
                Neumann conditions eliminated.
        """
        if transform:
            return self.exclude_neu_dir * self.basis_matrix * other
        return self.exclude_neu_dir * other

    def exclude_robin_dirichlet(self, other, transform=True):
        """
        Mapping to exclude faces/components with Robin and Dirichlet boundary
        conditions from local systems.

        Parameters:
            other (scipy.sparse matrix): Matrix of local equations for
                continuity of flux and pressure.

        Returns:
            scipy.sparse matrix, with rows corresponding to faces/components with
                Neumann conditions eliminated.
        """
        if transform:
            return self.exclude_rob_dir * self.basis_matrix * other
        return self.exclude_rob_dir * other

    def exclude_boundary(self, other, transform=False):
        """ Mapping to exclude faces/component with any boundary condition from
        local systems.

        Parameters:
            other (scipy.sparse matrix): Matrix of local equations for
                continuity of flux and pressure.

        Returns:
            scipy.sparse matrix, with rows corresponding to faces/components with
                Neumann conditions eliminated.

        """
        if transform:
            return self.exclude_bnd * self.basis_matrix * other
        return self.exclude_bnd * other

    def keep_robin(self, other, transform=True):
        """
        Mapping to exclude faces/components that is not on the Robin boundary
        conditions from local systems.

        Parameters:
            other (scipy.sparse matrix): Matrix of local equations for
                continuity of flux and pressure.

        Returns:
            scipy.sparse matrix, with rows corresponding to faces/components with
                all but Robin conditions eliminated.
        """
        if transform:
            return self.keep_rob * self.basis_matrix * other
        return self.keep_rob * other

    def keep_neumann(self, other, transform=True):
        """
        Mapping to exclude faces/components that is not on the Neumann boundary
        conditions from local systems.

        Parameters:
            other (scipy.sparse matrix): Matrix of local equations for
                continuity of flux and pressure.

        Returns:
            scipy.sparse matrix, with rows corresponding to faces/components with
                all but Neumann conditions eliminated.
        """
        if transform:
            return self.keep_neu * self.basis_matrix * other
        return self.keep_neu * other


# -----------------End of class ExcludeBoundaries-----------------------------


def cell_ind_for_partial_update(
    g: pp.Grid,
    cells: np.ndarray = None,
    faces: np.ndarray = None,
    nodes: np.ndarray = None,
) -> Tuple[np.ndarray, np.ndarray]:
    """ Obtain indices of cells and faces needed for a partial update of the
    discretization stencil.

    Implementation note: This function should really be split into three parts,
    one for each of the modes (cell, face, node).

    The subgrid can be specified in terms of cells, faces and nodes to be
    updated. The method will then define a sufficiently large subgrid to
    account for changes in the flux discretization. The idea is that cells are
    used to account for updates in material parameters (or geometry), faces
    when faces are split (fracture growth), while the parameter nodes is mainly
    aimed at a gradual build of the discretization of the entire grid (for
    memory conservation, see comments in mpfa.mpfa()). For more details, see
    the implementations and comments below.

    Cautionary note: The option to combine cells, faces and nodes in one go has
    not been tested. Problems may arise for grid configurations where separate
    regions are close to touching. This is however speculation at the time of
    writing.

    Parameters:
        g (core.grids.grid): grid to be discretized
        cells (np.array, int, optional): Index of cells on which to base the
            subgrid computation. Defaults to None.
        faces (np.array, int, optional): Index of faces on which to base the
            subgrid computation. Defaults to None.
        nodes (np.array, int, optional): Index of faces on which to base the
            subgrid computation. Defaults to None.

    Returns:
        np.array, int: Cell indexes of the subgrid. No guarantee that they form
            a connected grid.
        np.array, int: Indexes of faces to have their discretization updated.

    """

    # Faces that are active, and should have their discretization stencil
    # updated / returned.
    active_faces = np.zeros(g.num_faces, dtype=np.bool)

    # Index of cells to include in the subgrid.
    cell_ind = np.empty(0)

    if cells is not None:
        # To understand the update stencil for a cell-based update, consider
        # the Cartesian 2d configuration below.
        #
        #    _ s s s _
        #    s o o o s
        #    s o x o s
        #    s o o o s
        #    - s s s -
        #
        # The central cell (x) is to be updated. The support of MPFA basis
        # functions dictates that the stencil between the central cell and its
        # primary neighbors (o) must be updated, as must the stencil for the
        # sub-faces between o-cells that share a vertex with x. Since the
        # flux information is stored face-wise (not sub-face), the whole o-o
        # faces must be recomputed, and this involves the secondary neighbors
        # of x (denoted s). This is most easily realized by defining an overlap
        # of 2. This will also involve some cells and nodes not needed;
        # specifically those marked by -. This requires quite a song and dance,
        # see below; but most of this is necessary to get hold of the active
        # faces anyhow.
        #
        # Note that a simpler option, with a somewhat higher computational cost,
        # would be to define
        #   cell_overlap = partition.overlap(g, cells, num_layers=2)
        # This would however include more cells (all marked - in the
        # illustration, and potentially significantly many more in 3d, in
        # particular for unstructured grids).

        cn = g.cell_nodes()

        # The active faces (to be updated; (o-x and o-o above) are those that
        # share at least one vertex with cells in ind.
        prim_cells = np.zeros(g.num_cells, dtype=np.bool)
        prim_cells[cells] = 1
        # Vertexes of the cells
        active_vertexes = np.zeros(g.num_nodes, dtype=np.bool)
        active_vertexes[np.squeeze(np.where(cn * prim_cells > 0))] = 1

        # Faces of the vertexes, these will be the active faces.
        active_face_ind = np.squeeze(
            np.where(g.face_nodes.transpose() * active_vertexes > 0)
        )
        active_faces[active_face_ind] = 1

        # Secondary vertexes, involved in at least one of the active faces,
        # that is, the faces to be updated. Corresponds to vertexes between o-o
        # above.
        active_vertexes[np.squeeze(np.where(g.face_nodes * active_faces > 0))] = 1

        # Finally, get hold of all cells that shares one of the secondary
        # vertexes.
        cells_overlap = np.squeeze(np.where((cn.transpose() * active_vertexes) > 0))
        # And we have our overlap!
        cell_ind = np.hstack((cell_ind, cells_overlap))

    if faces is not None:
        # The faces argument is intended used when the configuration of the
        # specified faces has changed, e.g. due to the introduction of an
        # external boundary. This requires the recomputation of all faces that
        # share nodes with the specified faces. Since data is not stored on
        # sub-faces. This further requires the inclusion of all cells that
        # share a node with a secondary face.
        #
        #      o o o
        #    o o x o o
        #    o o x o o
        #      o o o
        #
        # To illustrate for the Cartesian configuration above: The face
        # between the two x-cells are specified, and this requires the
        # inclusion of all o-cells.
        #

        cf = g.cell_faces
        # This avoids overwriting data in cell_faces.
        data = np.ones_like(cf.data)
        cf = sps.csc_matrix((data, cf.indices, cf.indptr))

        primary_faces = np.zeros(g.num_faces, dtype=np.bool)
        primary_faces[faces] = 1

        # The active faces are those sharing a vertex with the primary faces
        primary_vertex = np.zeros(g.num_nodes, dtype=np.bool)
        primary_vertex[np.squeeze(np.where((g.face_nodes * primary_faces) > 0))] = 1
        active_face_ind = np.squeeze(
            np.where((g.face_nodes.transpose() * primary_vertex) > 0)
        )
        active_faces[active_face_ind] = 1

        # Find vertexes of the active faces
        active_nodes = np.zeros(g.num_nodes, dtype=np.bool)
        active_nodes[np.squeeze(np.where((g.face_nodes * active_faces) > 0))] = 1

        active_cells = np.zeros(g.num_cells, dtype=np.bool)
        # Primary cells, those that have the faces as a boundary
        cells_overlap = np.squeeze(
            np.where((g.cell_nodes().transpose() * active_nodes) > 0)
        )
        cell_ind = np.hstack((cell_ind, cells_overlap))

    if nodes is not None:
        # Pick out all cells that have the specified nodes as a vertex.
        # The active faces will be those that have all their vertexes included
        # in nodes.
        cn = g.cell_nodes()
        # Introduce active nodes, and make the input nodes active
        # The data type of active_vertex is int (in contrast to similar cases
        # in other parts of this function), since we will use it to count the
        # number of active face_nodes below.
        active_vertexes = np.zeros(g.num_nodes, dtype=np.int)
        active_vertexes[nodes] = 1

        # Find cells that share these nodes
        active_cells = np.squeeze(np.where((cn.transpose() * active_vertexes) > 0))
        # Append the newly found active cells
        cell_ind = np.hstack((cell_ind, active_cells))

        # Multiply face_nodes.transpose() (e.g. node-faces) with the active
        # vertexes to get the number of active nodes perm face
        num_active_face_nodes = np.array(g.face_nodes.transpose() * active_vertexes)
        # Total number of nodes per face
        num_face_nodes = np.array(g.face_nodes.sum(axis=0))
        # Active faces are those where all nodes are active.
        active_face_ind = np.squeeze(
            np.argwhere((num_active_face_nodes == num_face_nodes).ravel("F"))
        )
        active_faces[active_face_ind] = 1

    face_ind = np.squeeze(np.where(active_faces))

    # Do a sort of the indexes to be returned.
    cell_ind.sort()
    face_ind.sort()
    # Return, with data type int
    return cell_ind.astype("int"), face_ind.astype("int")


def map_subgrid_to_grid(
    g: pp.Grid, loc_faces: np.ndarray, loc_cells: np.ndarray, is_vector: bool
) -> Tuple[np.ndarray, np.ndarray]:
    """ Obtain mappings from the cells and faces of a subgrid back to a larger grid.

    Parameters:
        g (pp.Grid): The larger grid.
        loc_faces (np.ndarray): For each face in the subgrid, the index of the
            corresponding face in the larger grid.
        loc_cells (np.ndarray): For each cell in the subgrid, the index of the
            corresponding cell in the larger grid.
        is_vector (bool): If True, the returned mappings are sized to fit with vector
            variables, with g.dim elements per cell and face.

    Retuns:
        sps.csr_matrix, size (g.num_faces, loc_faces.size): Mapping from local to
            global faces. If is_vector is True, the size is multiplied with g.dim.
        sps.csr_matrix, size (loc_cells.size, g.num_cells): Mapping from global to
            local cells. If is_vector is True, the size is multiplied with g.dim.

    """

    num_faces_loc = loc_faces.size
    num_cells_loc = loc_cells.size

    nd = g.dim
    if is_vector:
        face_map = sps.csr_matrix(
            (
                np.ones(num_faces_loc * nd),
                (expand_indices_nd(loc_faces, nd), np.arange(num_faces_loc * nd)),
            ),
            shape=(g.num_faces * nd, num_faces_loc * nd),
        )

        cell_map = sps.csr_matrix(
            (
                np.ones(num_cells_loc * nd),
                (np.arange(num_cells_loc * nd), expand_indices_nd(loc_cells, nd)),
            ),
            shape=(num_cells_loc * nd, g.num_cells * nd),
        )
    else:
        face_map = sps.csr_matrix(
            (np.ones(num_faces_loc), (loc_faces, np.arange(num_faces_loc))),
            shape=(g.num_faces, num_faces_loc),
        )
        cell_map = sps.csr_matrix(
            (np.ones(num_cells_loc), (np.arange(num_cells_loc), loc_cells)),
            shape=(num_cells_loc, g.num_cells),
        )
    return face_map, cell_map


def compute_darcy_flux(
    gb,
    keyword="flow",
    keyword_store=None,
    d_name="darcy_flux",
    p_name="pressure",
    lam_name="mortar_solution",
    data=None,
    from_iterate=False,
):
    """
    Computes darcy_flux over all faces in the entire grid /grid bucket given
    pressures for all nodes, provided as node properties.

    Parameter:
    gb: grid bucket with the following data fields for all nodes/grids:
        'flux': Internal discretization of fluxes.
        'bound_flux': Discretization of boundary fluxes.
        'pressure': Pressure values for each cell of the grid (overwritten by p_name).
        'bc_val': Boundary condition values.
            and the following edge property field for all connected grids:
        'coupling_flux': Discretization of the coupling fluxes.
    keyword (string): defaults to 'flow'. The parameter keyword used to obtain the
        data necessary to compute the fluxes.
    keyword_store (string): defaults to keyword. The parameter keyword determining
        where the data will be stored
    d_name (string): defaults to 'darcy_flux'. The parameter name which the computed
        darcy_flux will be stored by in the dictionary.
    p_name (string): defaults to 'pressure'. The keyword that the pressure
        field is stored by in the dictionary
    data (dictionary): defaults to None. If gb is mono-dimensional grid the data
        dictionary must be given. If gb is a multi-dimensional grid, this variable has
        no effect.

    Returns:
        gb, the same grid bucket with the added field 'darcy_flux' added to all
        node data fields. Note that the fluxes between grids will be added only
        at the gb edge, not at the node fields. The signs of the darcy_flux
        correspond to the directions of the normals, in the edge/coupling case
        those of the higher grid. For edges beteween grids of equal dimension,
        there is an implicit assumption that all normals point from the second
        to the first of the sorted grids (gb.sorted_nodes_of_edge(e)).
    """

    def extract_variable(d, var):
        if from_iterate:
            return d[pp.STATE]["previous_iterate"][var]
        else:
            return d[pp.STATE][var]

    if keyword_store is None:
        keyword_store = keyword
    if not isinstance(gb, GridBucket) and not isinstance(gb, pp.GridBucket):
        parameter_dictionary = data[pp.PARAMETERS][keyword]
        matrix_dictionary = data[pp.DISCRETIZATION_MATRICES][keyword]
        if "flux" in matrix_dictionary:
            dis = (
                matrix_dictionary["flux"] * extract_variable(data, p_name)
                + matrix_dictionary["bound_flux"] * parameter_dictionary["bc_values"]
            )
        else:
            raise ValueError(
                """Darcy_Flux can only be computed if a flux-based
                                 discretization has been applied"""
            )
        data[pp.PARAMETERS][keyword_store][d_name] = dis
        return

    # Compute fluxes from pressures internal to the subdomain, and for global
    # boundary conditions.
    for g, d in gb:
        if g.dim > 0:
            parameter_dictionary = d[pp.PARAMETERS][keyword]
            matrix_dictionary = d[pp.DISCRETIZATION_MATRICES][keyword]
            if "flux" in matrix_dictionary:
                dis = (
                    matrix_dictionary["flux"] * extract_variable(d, p_name)
                    + matrix_dictionary["bound_flux"]
                    * parameter_dictionary["bc_values"]
                )
            else:
                raise ValueError(
                    """Darcy_Flux can only be computed if a flux-based
                                 discretization has been applied"""
                )

            d[pp.PARAMETERS][keyword_store][d_name] = dis
    # Compute fluxes over internal faces, induced by the mortar flux. These
    # are a critical part of what makes MPFA consistent, but will not be
    # present for TPFA.
    # Note that fluxes over faces on the subdomain boundaries are not included,
    # these are already accounted for in the mortar solution.
    for e, d in gb.edges():
<<<<<<< HEAD
        # According to the sorting convention, g2 is the higher dimensional grid,
        # the one to who's faces the fluxes correspond
        g1, g2 = gb.nodes_of_edge(e)
        try:
            pa = d['param']
        except KeyError:
            pa = Parameters(g2)
            d['param'] = pa

        if g1.dim != g2.dim and d['face_cells'] is not None:
            coupling_flux = gb.edge_props(e, 'coupling_flux')
            pressures = [gb.node_props(g, p_name) for g in [g2, g1]]
            dis = coupling_flux * np.concatenate(pressures)
            d[d_name] = dis

        elif g1.dim == g2.dim and d['face_cells'] is not None:
            # g2 is now only the "higher", but still the one defining the faces
            # (cell-cells connections) in the sense that the normals are assumed
            # outward from g2, "pointing towards the g1 cells". Note that in
            # general, there are g2.num_cells x g1.num_cells connections/"faces".
            cc = d['face_cells']
            cells_1, cells_2 = cc.nonzero()
            coupling_flux = gb.edge_props(e, 'coupling_flux')

            pressures = [gb.node_props(g, p_name) for g in [g2, g1]]
            p2 = pressures[0][cells_2]
            p1 = pressures[1][cells_1]
            contribution_2 = np.multiply(coupling_flux[cc], p2)
            contribution_1 = np.multiply(coupling_flux[cc], p1)
            dis = contribution_2 - contribution_1
            # Store flux at the edge only. This means that the flux will remain
            # zero in the data of both g1 and g2
            d[d_name] = np.ravel(dis)


def append_dofs_of_discretization(g, d, kw1, kw2, k_dof):
        """
        Appends rows to existing discretizations stored as 'stress' and
        'bound_stress' in the data dictionary on the nodes. Only applies to the
        highest dimension (for now, at least). The newly added faces are found
        from 'new_faces' in the data dictionary.
        Assumes all new rows and columns should be appended, not inserted to
        the "interior" of the discretization matrices.
        g -     grid object
        d -     corresponding data dictionary
        kw1 -   keyword for the stored discretization in the data dictionary,
                e.g. 'flux'
        kw2 -   keyword for the stored boundary discretization in the data
                dictionary, e.g. 'bound_flux'
        """
        cells = d['new_cells']
        faces = d['new_faces']
        n_new_cells = cells.size * k_dof
        n_new_faces = faces.size * k_dof

        # kw1
        new_rows = sps.csr_matrix((n_new_faces,
                                   g.num_cells * k_dof - n_new_cells))
        new_columns = sps.csr_matrix((g.num_faces * k_dof, n_new_cells))
        d[kw1] = sps.hstack([sps.vstack([d[kw1], new_rows]),
                             new_columns], format='csr')
        # kw2
        new_rows = sps.csr_matrix((n_new_faces,
                                   g.num_faces * k_dof - n_new_faces))
        new_columns = sps.csr_matrix((g.num_faces * k_dof, n_new_faces))
        d[kw2] = sps.hstack([sps.vstack([d[kw2], new_rows]),
                             new_columns], format='csr')


def partial_discretization(g, data, tensor, bnd, apertures, partial_discr,
                           physics='flow'):
    """
    Perform a partial (local) multi-point discretization on a grid with
    provided data, tensor and boundary conditions by
        1)  Appending the existing discretization matrices to the right size
        according to the added cells and faces.
        2)  Discretizing on the relevant subgrids by calls to the provided
        partial discretization function (mpfa_partial or mpsa_partial).
        3)  Zeroing out the rows corresponding to the updated faces.
        4)  Inserting the newly computed values to the just deleted rows.
    """
    # Get keywords and affected geometry
    known_physics = ['flow', 'mechanics']
    assert physics in known_physics
    if physics == 'flow':
        kw1, kw2 = 'flux', 'bound_flux'
        dof_multiplier = 1
    elif physics == 'mechanics':
        kw1, kw2 = 'stress', 'bound_stress'
        dof_multiplier = g.dim
    cells = g.tags.get('discretize_cells')
    faces = g.tags.get('discretize_faces')
    nodes = g.tags.get('discretize_nodes')

    # Update the existing discretization to the right size
    append_dofs_of_discretization(g, data, kw1, kw2, dof_multiplier)
    trm, bound_flux, affected_faces = \
        partial_discr(g, tensor, bnd, cells=cells, faces=faces, nodes=nodes,
                      apertures=apertures, inverter=None)

    # Account for dof offset for mechanical problem
    affected_faces = expand_indices_nd(affected_faces, dof_multiplier)

    zero_out_sparse_rows(data[kw1], affected_faces)
    zero_out_sparse_rows(data[kw2], affected_faces)
    data[kw1] += trm
    data[kw2] += bound_flux
=======
        g_h = gb.nodes_of_edge(e)[1]
        d_h = gb.node_props(g_h)
        # The mapping mortar_to_hat_bc contains is composed of a mapping to
        # faces on the higher-dimensional grid, and computation of the induced
        # fluxes.

        bound_flux = d_h[pp.DISCRETIZATION_MATRICES][keyword]["bound_flux"]
        induced_flux = (
            bound_flux
            * d["mortar_grid"].mortar_to_master_int()
            * extract_variable(d, lam_name)
        )
        # Remove contribution directly on the boundary faces.
        induced_flux[g_h.tags["fracture_faces"]] = 0
        d_h[pp.PARAMETERS][keyword_store][d_name] += induced_flux
        d[pp.PARAMETERS][keyword_store][d_name] = extract_variable(d, lam_name).copy()


def boundary_to_sub_boundary(bound, subcell_topology):
    """
    Convert a boundary condition defined for faces to a boundary condition defined by
    subfaces.

    Parameters:
    -----------
    bound (pp.BoundaryCondition/pp.BoundarConditionVectorial):
        Boundary condition given for faces.
    subcell_topology (pp.fvutils.SubcellTopology):
        The subcell topology defining the finite volume subgrid.

    Returns:
    --------
    pp.BoundarCondition/pp.BoundarConditionVectorial: An instance of the
        BoundaryCondition/BoundaryConditionVectorial class, where all face values of
        bound has been copied to the subfaces as defined by subcell_topology.
    """
    bound = bound.copy()
    bound.is_dir = np.atleast_2d(bound.is_dir)[:, subcell_topology.fno_unique].squeeze()
    bound.is_rob = np.atleast_2d(bound.is_rob)[:, subcell_topology.fno_unique].squeeze()
    bound.is_neu = np.atleast_2d(bound.is_neu)[:, subcell_topology.fno_unique].squeeze()
    bound.is_internal = np.atleast_2d(bound.is_internal)[
        :, subcell_topology.fno_unique
    ].squeeze()
    if bound.robin_weight.ndim == 3:
        bound.robin_weight = bound.robin_weight[:, :, subcell_topology.fno_unique]
        bound.basis = bound.basis[:, :, subcell_topology.fno_unique]
    else:
        bound.robin_weight = bound.robin_weight[subcell_topology.fno_unique]
        bound.basis = bound.basis[subcell_topology.fno_unique]
    bound.num_faces = subcell_topology.num_subfno_unique
    return bound
>>>>>>> b04ae584
<|MERGE_RESOLUTION|>--- conflicted
+++ resolved
@@ -1453,115 +1453,6 @@
     # Note that fluxes over faces on the subdomain boundaries are not included,
     # these are already accounted for in the mortar solution.
     for e, d in gb.edges():
-<<<<<<< HEAD
-        # According to the sorting convention, g2 is the higher dimensional grid,
-        # the one to who's faces the fluxes correspond
-        g1, g2 = gb.nodes_of_edge(e)
-        try:
-            pa = d['param']
-        except KeyError:
-            pa = Parameters(g2)
-            d['param'] = pa
-
-        if g1.dim != g2.dim and d['face_cells'] is not None:
-            coupling_flux = gb.edge_props(e, 'coupling_flux')
-            pressures = [gb.node_props(g, p_name) for g in [g2, g1]]
-            dis = coupling_flux * np.concatenate(pressures)
-            d[d_name] = dis
-
-        elif g1.dim == g2.dim and d['face_cells'] is not None:
-            # g2 is now only the "higher", but still the one defining the faces
-            # (cell-cells connections) in the sense that the normals are assumed
-            # outward from g2, "pointing towards the g1 cells". Note that in
-            # general, there are g2.num_cells x g1.num_cells connections/"faces".
-            cc = d['face_cells']
-            cells_1, cells_2 = cc.nonzero()
-            coupling_flux = gb.edge_props(e, 'coupling_flux')
-
-            pressures = [gb.node_props(g, p_name) for g in [g2, g1]]
-            p2 = pressures[0][cells_2]
-            p1 = pressures[1][cells_1]
-            contribution_2 = np.multiply(coupling_flux[cc], p2)
-            contribution_1 = np.multiply(coupling_flux[cc], p1)
-            dis = contribution_2 - contribution_1
-            # Store flux at the edge only. This means that the flux will remain
-            # zero in the data of both g1 and g2
-            d[d_name] = np.ravel(dis)
-
-
-def append_dofs_of_discretization(g, d, kw1, kw2, k_dof):
-        """
-        Appends rows to existing discretizations stored as 'stress' and
-        'bound_stress' in the data dictionary on the nodes. Only applies to the
-        highest dimension (for now, at least). The newly added faces are found
-        from 'new_faces' in the data dictionary.
-        Assumes all new rows and columns should be appended, not inserted to
-        the "interior" of the discretization matrices.
-        g -     grid object
-        d -     corresponding data dictionary
-        kw1 -   keyword for the stored discretization in the data dictionary,
-                e.g. 'flux'
-        kw2 -   keyword for the stored boundary discretization in the data
-                dictionary, e.g. 'bound_flux'
-        """
-        cells = d['new_cells']
-        faces = d['new_faces']
-        n_new_cells = cells.size * k_dof
-        n_new_faces = faces.size * k_dof
-
-        # kw1
-        new_rows = sps.csr_matrix((n_new_faces,
-                                   g.num_cells * k_dof - n_new_cells))
-        new_columns = sps.csr_matrix((g.num_faces * k_dof, n_new_cells))
-        d[kw1] = sps.hstack([sps.vstack([d[kw1], new_rows]),
-                             new_columns], format='csr')
-        # kw2
-        new_rows = sps.csr_matrix((n_new_faces,
-                                   g.num_faces * k_dof - n_new_faces))
-        new_columns = sps.csr_matrix((g.num_faces * k_dof, n_new_faces))
-        d[kw2] = sps.hstack([sps.vstack([d[kw2], new_rows]),
-                             new_columns], format='csr')
-
-
-def partial_discretization(g, data, tensor, bnd, apertures, partial_discr,
-                           physics='flow'):
-    """
-    Perform a partial (local) multi-point discretization on a grid with
-    provided data, tensor and boundary conditions by
-        1)  Appending the existing discretization matrices to the right size
-        according to the added cells and faces.
-        2)  Discretizing on the relevant subgrids by calls to the provided
-        partial discretization function (mpfa_partial or mpsa_partial).
-        3)  Zeroing out the rows corresponding to the updated faces.
-        4)  Inserting the newly computed values to the just deleted rows.
-    """
-    # Get keywords and affected geometry
-    known_physics = ['flow', 'mechanics']
-    assert physics in known_physics
-    if physics == 'flow':
-        kw1, kw2 = 'flux', 'bound_flux'
-        dof_multiplier = 1
-    elif physics == 'mechanics':
-        kw1, kw2 = 'stress', 'bound_stress'
-        dof_multiplier = g.dim
-    cells = g.tags.get('discretize_cells')
-    faces = g.tags.get('discretize_faces')
-    nodes = g.tags.get('discretize_nodes')
-
-    # Update the existing discretization to the right size
-    append_dofs_of_discretization(g, data, kw1, kw2, dof_multiplier)
-    trm, bound_flux, affected_faces = \
-        partial_discr(g, tensor, bnd, cells=cells, faces=faces, nodes=nodes,
-                      apertures=apertures, inverter=None)
-
-    # Account for dof offset for mechanical problem
-    affected_faces = expand_indices_nd(affected_faces, dof_multiplier)
-
-    zero_out_sparse_rows(data[kw1], affected_faces)
-    zero_out_sparse_rows(data[kw2], affected_faces)
-    data[kw1] += trm
-    data[kw2] += bound_flux
-=======
         g_h = gb.nodes_of_edge(e)[1]
         d_h = gb.node_props(g_h)
         # The mapping mortar_to_hat_bc contains is composed of a mapping to
@@ -1613,4 +1504,77 @@
         bound.basis = bound.basis[subcell_topology.fno_unique]
     bound.num_faces = subcell_topology.num_subfno_unique
     return bound
->>>>>>> b04ae584
+
+
+def append_dofs_of_discretization(g, d, kw1, kw2, k_dof):
+        """
+        Appends rows to existing discretizations stored as 'stress' and
+        'bound_stress' in the data dictionary on the nodes. Only applies to the
+        highest dimension (for now, at least). The newly added faces are found
+        from 'new_faces' in the data dictionary.
+        Assumes all new rows and columns should be appended, not inserted to
+        the "interior" of the discretization matrices.
+        g -     grid object
+        d -     corresponding data dictionary
+        kw1 -   keyword for the stored discretization in the data dictionary,
+                e.g. 'flux'
+        kw2 -   keyword for the stored boundary discretization in the data
+                dictionary, e.g. 'bound_flux'
+        """
+        cells = d['new_cells']
+        faces = d['new_faces']
+        n_new_cells = cells.size * k_dof
+        n_new_faces = faces.size * k_dof
+
+        # kw1
+        new_rows = sps.csr_matrix((n_new_faces,
+                                   g.num_cells * k_dof - n_new_cells))
+        new_columns = sps.csr_matrix((g.num_faces * k_dof, n_new_cells))
+        d[kw1] = sps.hstack([sps.vstack([d[kw1], new_rows]),
+                             new_columns], format='csr')
+        # kw2
+        new_rows = sps.csr_matrix((n_new_faces,
+                                   g.num_faces * k_dof - n_new_faces))
+        new_columns = sps.csr_matrix((g.num_faces * k_dof, n_new_faces))
+        d[kw2] = sps.hstack([sps.vstack([d[kw2], new_rows]),
+                             new_columns], format='csr')
+
+
+def partial_discretization(g, data, tensor, bnd, apertures, partial_discr,
+                           physics='flow'):
+    """
+    Perform a partial (local) multi-point discretization on a grid with
+    provided data, tensor and boundary conditions by
+        1)  Appending the existing discretization matrices to the right size
+        according to the added cells and faces.
+        2)  Discretizing on the relevant subgrids by calls to the provided
+        partial discretization function (mpfa_partial or mpsa_partial).
+        3)  Zeroing out the rows corresponding to the updated faces.
+        4)  Inserting the newly computed values to the just deleted rows.
+    """
+    # Get keywords and affected geometry
+    known_physics = ['flow', 'mechanics']
+    assert physics in known_physics
+    if physics == 'flow':
+        kw1, kw2 = 'flux', 'bound_flux'
+        dof_multiplier = 1
+    elif physics == 'mechanics':
+        kw1, kw2 = 'stress', 'bound_stress'
+        dof_multiplier = g.dim
+    cells = g.tags.get('discretize_cells')
+    faces = g.tags.get('discretize_faces')
+    nodes = g.tags.get('discretize_nodes')
+
+    # Update the existing discretization to the right size
+    append_dofs_of_discretization(g, data, kw1, kw2, dof_multiplier)
+    trm, bound_flux, affected_faces = \
+        partial_discr(g, tensor, bnd, cells=cells, faces=faces, nodes=nodes,
+                      apertures=apertures, inverter=None)
+
+    # Account for dof offset for mechanical problem
+    affected_faces = expand_indices_nd(affected_faces, dof_multiplier)
+
+    zero_out_sparse_rows(data[kw1], affected_faces)
+    zero_out_sparse_rows(data[kw2], affected_faces)
+    data[kw1] += trm
+    data[kw2] += bound_flux