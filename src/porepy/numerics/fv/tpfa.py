# -*- coding: utf-8 -*-
"""
Created on Sat Feb 27 21:09:29 2016

@author: keile
"""
import copy
import warnings
import numpy as np
import scipy.sparse as sps

from porepy.params import tensor
from porepy.numerics.mixed_dim.solver import Solver
from porepy.numerics.mixed_dim.coupler import Coupler
from porepy.numerics.mixed_dim.abstract_coupling import AbstractCoupling
from porepy.numerics.fv import fvutils


class Tpfa(Solver):
    """ Discretize elliptic equations by a two-point flux approximation.

    Attributes:

    physics : str
        Which physics is the solver intended flow. Will determine which data
        will be accessed (e.g. flow specific, or conductivity / heat-related).
        See Data class for more details. Defaults to flow.

    """

    def __init__(self, physics='flow'):
        self.physics = physics

    def ndof(self, g):
        """
        Return the number of degrees of freedom associated to the method.
        In this case number of cells (pressure dof).

        Parameter
        ---------
        g: grid, or a subclass.

        Return
        ------
        dof: the number of degrees of freedom.

        """
        return g.num_cells

#------------------------------------------------------------------------------#

    def matrix_rhs(self, g, data, faces=None, discretize=True):
        """
        Return the matrix and right-hand side for a discretization of a second
        order elliptic equation using a FV method with a two-point flux approximation.
        The name of data in the input dictionary (data) are:
        k : second_order_tensor
            Permeability defined cell-wise. If not given a identity permeability
            is assumed and a warning arised.
        f : array (self.g.num_cells)
            Scalar source term defined cell-wise. If not given a zero source
            term is assumed and a warning arised.
        bc : boundary conditions (optional)
        bc_val : dictionary (optional)
            Values of the boundary conditions. The dictionary has at most the
            following keys: 'dir' and 'neu', for Dirichlet and Neumann boundary
            conditions, respectively.

        Parameters
        ----------
        g : grid, or a subclass, with geometry fields computed.
        data: dictionary to store the data. For details on necessary keywords,
            see method discretize()
        discretize (boolean, optional): Whether to discetize prior to matrix
            assembly. If False, data should already contain discretization.
            Defaults to True.

        Return
        ------
        matrix: sparse csr (g_num_cells, g_num_cells)
            Discretization matrix.
        rhs: array (g_num_cells)
            Right-hand side which contains the boundary conditions and the scalar
            source term.

        """
        div = fvutils.scalar_divergence(g)
        if discretize:
            self.discretize(g, data)
        flux = data['flux']
        M = div * flux

        bound_flux = data['bound_flux']
        param = data['param']
        bc_val = param.get_bc_val(self)
        sources = param.get_source(self)

        return M, self.rhs(g, bound_flux, bc_val, sources)

#------------------------------------------------------------------------------#

    def rhs(self, g, bound_flux, bc_val, f):
        """
        Return the righ-hand side for a discretization of a second order elliptic
        equation using the TPFA method. See self.matrix_rhs for a detaild
        description.
        """
        if f is None:
            f = np.zeros(g.num_cells)
            warnings.warn('Scalar source not assigned, assumed null')
        div = g.cell_faces.T

        return -div * bound_flux * bc_val + f

#------------------------------------------------------------------------------#

    def discretize(self, g, data, faces=None):
        """
        Discretize the second order elliptic equation using two-point flux

        The method computes fluxes over faces in terms of pressures in adjacent
        cells (defined as the two cells sharing the face).

        The name of data in the input dictionary (data) are:
        param : Parameter(Class). Contains the following parameters:
            tensor : second_order_tensor
                Permeability defined cell-wise. If not given a identity permeability
                is assumed and a warning arised.
            source : array (self.g.num_cells)
                Scalar source term defined cell-wise. Given as net inn/out-flow, i.e.
                should already have been multiplied with the cell sizes. Positive
                values are considered innflow. If not given a zero source
                term is assumed and a warning arised.
            bc : boundary conditions (optional)
            bc_val : dictionary (optional)
                Values of the boundary conditions. The dictionary has at most the
                following keys: 'dir' and 'neu', for Dirichlet and Neumann boundary
                conditions, respectively.
            apertures : (np.ndarray) (optional) apertures of the cells for scaling of
                the face normals.

        Parameters
        ----------
        g : grid, or a subclass, with geometry fields computed.
        data: dictionary to store the data.
        """
        param = data['param']
        k = param.get_tensor(self)
        bnd = param.get_bc(self)
        aperture = param.get_aperture()

        if g.dim == 0:
            data['flux'] = sps.csr_matrix([0])
            data['bound_flux'] = 0
            return None
        if faces is None:
            is_not_active = np.zeros(g.num_faces, dtype=np.bool)
        else:
            is_active = np.zeros(g.num_faces, dtype=np.bool)
            is_active[faces] = True

            is_not_active = np.logical_not(is_active)

        fi, ci, sgn = sps.find(g.cell_faces)

        # Normal vectors and permeability for each face (here and there side)
        if aperture is None:
            n = g.face_normals[:, fi]
        else:
            n = g.face_normals[:, fi] * aperture[ci]
        n *= sgn
        perm = k.perm[::, ::, ci]

        # Distance from face center to cell center
        fc_cc = g.face_centers[::, fi] - g.cell_centers[::, ci]

        # Transpose normal vectors to match the shape of K

        nk = perm * n
        nk = nk.sum(axis=0)
        nk *= fc_cc
        t_face = nk.sum(axis=0)
        # print(t_face, 'tface')
        dist_face_cell = np.power(fc_cc, 2).sum(axis=0)

        t_face = np.divide(t_face, dist_face_cell)

        # Return harmonic average
        t = 1 / np.bincount(fi, weights=1 / t_face)

        # Move Neumann faces to Neumann transmissibility
        bndr_ind = g.get_boundary_faces()
        t_b = np.zeros(g.num_faces)
        t_b[bnd.is_dir] = t[bnd.is_dir]
        t_b[bnd.is_neu] = 1
        t_b = t_b[bndr_ind]
        t[np.logical_or(bnd.is_neu, is_not_active)] = 0
        # Create flux matrix
        flux = sps.coo_matrix((t[fi] * sgn, (fi, ci)))

        # Create boundary flux matrix
        bndr_sgn = (g.cell_faces[bndr_ind, :]).data
        sort_id = np.argsort(g.cell_faces[bndr_ind, :].indices)
        bndr_sgn = bndr_sgn[sort_id]
        bound_flux = sps.coo_matrix((t_b * bndr_sgn, (bndr_ind, bndr_ind)),
                                    (g.num_faces, g.num_faces))

        data['flux'] = flux
        data['bound_flux'] = bound_flux


#------------------------------------------------------------------------------

class TpfaMultiDim():
    def __init__(self, physics='flow'):
        self.physics = physics

<<<<<<< HEAD
    """
    if g.dim == 0:
        return sps.csr_matrix([0]), 0
    if faces is None:
        is_not_active = np.zeros(g.num_faces, dtype=np.bool)
    else:
        is_active = np.zeros(g.num_faces, dtype=np.bool)
        is_active[faces] = True

        is_not_active = np.logical_not(is_active)

    fi, ci, sgn = sps.find(g.cell_faces)

    # Normal vectors and permeability for each face (here and there side)
    if apertures is None:
        n = g.face_normals[:, fi]
    else:
        n = g.face_normals[:, fi] * apertures[ci]
    n *= sgn
    perm = k.perm[::, ::, ci]

    # Distance from face center to cell center
    fc_cc = g.face_centers[::, fi] - g.cell_centers[::, ci]

    # Transpose normal vectors to match the shape of K

    nk = perm * n
    nk = nk.sum(axis=0)
    nk *= fc_cc
    t_face = nk.sum(axis=0)
    # print(t_face, 'tface')
    dist_face_cell = np.power(fc_cc, 2).sum(axis=0)

    t_face = np.divide(t_face, dist_face_cell)

    # Return harmonic average
    t = 1 / np.bincount(fi, weights=1 / t_face)

    # Move Neumann faces to Neumann transmissibility
    bndr_ind = g.get_boundary_faces()
    t_b = np.zeros(g.num_faces)
    t_b[bnd.is_dir] = -t[bnd.is_dir]
    t_b[bnd.is_neu] = 1
    t_b = t_b[bndr_ind]
    t[np.logical_or(bnd.is_neu, is_not_active)] = 0

    # Create flux matrix
    flux = sps.coo_matrix((t[fi] * sgn, (fi, ci)))

    # Create boundary flux matrix
    bndr_sgn = (g.cell_faces[bndr_ind, :]).data
    sort_id = np.argsort(g.cell_faces[bndr_ind, :].indices)
    bndr_sgn = bndr_sgn[sort_id]
    bound_flux = sps.coo_matrix((t_b * bndr_sgn, (bndr_ind, bndr_ind)),
                                (g.num_faces, g.num_faces))
    return flux, bound_flux
=======
    def matrix_rhs(self, gb):
        discr = Tpfa(self.physics)
        coupling_conditions = TpfaCoupling(discr)
        solver = Coupler(discr, coupling_conditions)
        return solver.matrix_rhs(gb)

    def compute_discharges(self, gb):
        """
        Computes discharges over all faces in the entire grid bucket given
        pressures for all nodes, provided as node properties.

        Parameter:
            gb: grid bucket with the following data fields for all nodes/grids:
                    'flux': Internal discretization of fluxes.
                    'bound_flux': Discretization of boundary fluxes.
                    'p': Pressure values for each cell of the grid.
                    'bc_val': Boundary condition values.
                and the following edge property field for all connected grids:
                    'coupling_flux': Discretization of the coupling fluxes.
        Returns:
            gb, the same grid bucket with the added field 'discharge' added to all
            node data fields. Note that the fluxes between grids will be added doubly,
            both to the data corresponding to the higher dimensional grid and as a
            edge property.
        """
        gb.add_node_props(['discharge'])

        for gr, da in gb:
            if gr.dim > 0:
                f, _, s = sps.find(gr.cell_faces)
                _, ind = np.unique(f, return_index=True)
                s = s[ind]
                da['discharge'] = (da['flux'] * da['p']
                                   + da['bound_flux'] * da['bc_val'])

        gb.add_edge_prop('discharge')
        for e, data in gb.edges_props():
            g1, g2 = gb.sorted_nodes_of_edge(e)
            if data['face_cells'] is not None:
                coupling_flux = gb.edge_prop(e, 'coupling_flux')[0]
                pressures = gb.nodes_prop([g2, g1], 'p')
                coupling_contribution = coupling_flux * \
                    np.concatenate(pressures)
                flux2 = coupling_contribution + gb.node_prop(g2, 'discharge')
                data2 = gb.node_props(g2)
                data2['discharge'] = copy.deepcopy(flux2)
                data['discharge'] = copy.deepcopy(flux2)

        return gb


#------------------------------------------------------------------------------


class TpfaCoupling(AbstractCoupling):

    def __init__(self, solver):
        self.solver = solver

    def matrix_rhs(self, g_h, g_l, data_h, data_l, data_edge):
        """
        Computes the coupling terms for the faces between cells in g_h and g_l
        using the two-printoint flux approximation.

        Parameters:
            g_h and g_l: grid structures of the higher and lower dimensional
                subdomains, respectively.
            data_h and data_l: the corresponding data dictionaries. Assumed
                to contain both permeability values ('perm') and apertures
                ('apertures') for each of the cells in the grids.

        Returns:
            cc: Discretization matrices for the coupling terms assembled
                in a csc.sparse matrix.
        """

        k_l = data_l['param'].get_tensor(self.solver)
        k_h = data_h['param'].get_tensor(self.solver)
        a_l = data_l['param'].get_aperture()
        a_h = data_h['param'].get_aperture()

        dof = np.array([self.solver.ndof(g_h), self.solver.ndof(g_l)])

        # Obtain the cells and face signs of the higher dimensional grid
        cells_l, faces_h, _ = sps.find(data_edge['face_cells'])
        faces, cells_h, sgn_h = sps.find(g_h.cell_faces)
        ind = np.unique(faces, return_index=True)[1]
        sgn_h = sgn_h[ind]
        cells_h = cells_h[ind]

        cells_h, sgn_h = cells_h[faces_h], sgn_h[faces_h]

        # The procedure for obtaining the face transmissibilities of the higher
        # grid is analougous to the one used in numerics.fv.tpfa.py, see that file
        # for explanations
        n = g_h.face_normals[:, faces_h]
        n *= sgn_h
        perm_h = k_h.perm[:, :, cells_h]

        fc_cc_h = g_h.face_centers[::, faces_h] - g_h.cell_centers[::, cells_h]
        nk_h = perm_h * n

        nk_h = nk_h.sum(axis=0)
        nk_h *= fc_cc_h
        t_face_h = nk_h.sum(axis=0)

        # Account for the apertures
        t_face_h = t_face_h * a_h[cells_h]
        dist_face_cell_h = np.power(fc_cc_h, 2).sum(axis=0)
        t_face_h = np.divide(t_face_h, dist_face_cell_h)

        # For the lower dimension some simplifications can be made, due to the
        # alignment of the face normals and (normal) permeabilities of the
        # cells. First, the normal component of the permeability of the lower
        # dimensional cells must be found. While not provided in g_l, the
        # normal of these faces is the same as that of the corresponding higher
        # dimensional face, up to a sign.
        n1 = n[np.newaxis, :, :]
        n2 = n[:, np.newaxis, :]
        n1n2 = n1 * n2

        normal_perm = np.einsum(
            'ij...,ij...', n1n2, k_l.perm[:, :, cells_l])
        # The area has been multiplied in twice, not once as above, through n1
        # and n2
        normal_perm = np.divide(normal_perm, g_h.face_areas[faces_h])

        # Account for aperture contribution to face area
        t_face_l = a_h[cells_h] * normal_perm

        # And use it for face-center cell-center distance
        t_face_l = np.divide(
            t_face_l, 0.5 * np.divide(a_l[cells_l], a_h[cells_h]))

        # Assemble face transmissibilities for the two dimensions and compute
        # harmonic average
        t_face = np.array([t_face_h, t_face_l])
        t = t_face.prod(axis=0) / t_face.sum(axis=0)

        # Create the block matrix for the contributions
        cc = np.array([sps.coo_matrix((i, j)) for i in dof for j in dof]
                      ).reshape((2, 2))

        # Compute the off-diagonal terms
        dataIJ, I, J = -t, cells_l, cells_h
        cc[1, 0] = sps.csr_matrix((dataIJ, (I, J)), (dof[1], dof[0]))
        cc[0, 1] = cc[1, 0].T

        # Compute the diagonal terms
        dataIJ, I, J = t, cells_h, cells_h
        cc[0, 0] = sps.csr_matrix((dataIJ, (I, J)), (dof[0], dof[0]))
        I, J = cells_l, cells_l
        cc[1, 1] = sps.csr_matrix((dataIJ, (I, J)), (dof[1], dof[1]))

        # Save the flux discretization for back-computation of fluxes
        cells2faces = sps.csr_matrix((sgn_h, (faces_h, cells_h)),
                                     (g_h.num_faces, g_h.num_cells))

        data_edge['coupling_flux'] = sps.hstack([cells2faces * cc[0, 0],
                                                 cells2faces * cc[0, 1]])

        return cc

#------------------------------------------------------------------------------#
>>>>>>> 1b8a5efe
<|MERGE_RESOLUTION|>--- conflicted
+++ resolved
@@ -215,64 +215,6 @@
     def __init__(self, physics='flow'):
         self.physics = physics
 
-<<<<<<< HEAD
-    """
-    if g.dim == 0:
-        return sps.csr_matrix([0]), 0
-    if faces is None:
-        is_not_active = np.zeros(g.num_faces, dtype=np.bool)
-    else:
-        is_active = np.zeros(g.num_faces, dtype=np.bool)
-        is_active[faces] = True
-
-        is_not_active = np.logical_not(is_active)
-
-    fi, ci, sgn = sps.find(g.cell_faces)
-
-    # Normal vectors and permeability for each face (here and there side)
-    if apertures is None:
-        n = g.face_normals[:, fi]
-    else:
-        n = g.face_normals[:, fi] * apertures[ci]
-    n *= sgn
-    perm = k.perm[::, ::, ci]
-
-    # Distance from face center to cell center
-    fc_cc = g.face_centers[::, fi] - g.cell_centers[::, ci]
-
-    # Transpose normal vectors to match the shape of K
-
-    nk = perm * n
-    nk = nk.sum(axis=0)
-    nk *= fc_cc
-    t_face = nk.sum(axis=0)
-    # print(t_face, 'tface')
-    dist_face_cell = np.power(fc_cc, 2).sum(axis=0)
-
-    t_face = np.divide(t_face, dist_face_cell)
-
-    # Return harmonic average
-    t = 1 / np.bincount(fi, weights=1 / t_face)
-
-    # Move Neumann faces to Neumann transmissibility
-    bndr_ind = g.get_boundary_faces()
-    t_b = np.zeros(g.num_faces)
-    t_b[bnd.is_dir] = -t[bnd.is_dir]
-    t_b[bnd.is_neu] = 1
-    t_b = t_b[bndr_ind]
-    t[np.logical_or(bnd.is_neu, is_not_active)] = 0
-
-    # Create flux matrix
-    flux = sps.coo_matrix((t[fi] * sgn, (fi, ci)))
-
-    # Create boundary flux matrix
-    bndr_sgn = (g.cell_faces[bndr_ind, :]).data
-    sort_id = np.argsort(g.cell_faces[bndr_ind, :].indices)
-    bndr_sgn = bndr_sgn[sort_id]
-    bound_flux = sps.coo_matrix((t_b * bndr_sgn, (bndr_ind, bndr_ind)),
-                                (g.num_faces, g.num_faces))
-    return flux, bound_flux
-=======
     def matrix_rhs(self, gb):
         discr = Tpfa(self.physics)
         coupling_conditions = TpfaCoupling(discr)
@@ -436,5 +378,4 @@
 
         return cc
 
-#------------------------------------------------------------------------------#
->>>>>>> 1b8a5efe
+#------------------------------------------------------------------------------#