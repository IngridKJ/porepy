""" Modules contains discretization of poro-elasticity by the multi-point stress
approximation.

The discretization scheme is described in

    J.M. Nordbotten (2016): STABLE CELL-CENTERED FINITE VOLUME DISCRETIZATION FOR BIOT
        EQUATIONS, SINUM.

The module contains four classes: Biot is the main class, responsible for discretization
of the poro-elastic system (relying heavily on its parent class pp.Mpsa). This is a
proper discretization class, in that it has discretize() and assemble_matrix_rhs()
methods.

The other classes, GradP, DivU and BiotStabilization, are containers for the other
terms in the poro-elasticity system. These have empty discretize() methods, and should
not be used directly.

Because of the number of variables and equations, and their somewhat difficult relation,
the most convenient way to set up a discertization for poro-elasticity is to use
pp.BiotContactMechanicsModel (designed for fractures and contact mechanics, but will
turn into a standard poro-elasticity equation for non-fractured domains).

"""
import logging
from time import time
from typing import Any, Dict, Tuple

import numpy as np
import scipy.sparse as sps

import porepy as pp
from porepy.numerics.discretization import Discretization

# Module-wide logger
logger = logging.getLogger(__name__)

module_sections = ["numerics", "disrcetization"]


class Biot(pp.Mpsa):
    """Discretization class for poro-elasticity, based on MPSA.

    This is a subclass of pp.Mpsa()

    Attributes:
        mechanics_keyword (str): Keyword used to identify the parameter dictionary
            associtated with the mechanics subproblem. Defaults to "mechanics".
        flow_keyword (str): Keyword used to identify the parameter dictionary
            associtated with the flow subproblem. Defaults to "flow".
        vector_variable (str): Name for the vector variable, used throughout the
            discretization and solution. Defaults to "displacement".
        scalar_variable (str): Name for the vector variable, used throughout the
            discretization and solution. Defaults to "pressure".
        div_u_matrix_key (str): Keyword used to identify the discretization matrix of
            the term div(u). Defaults to "div_u".
        bound_div_u_matrix_key (str): Keyword used to identify the discretization matrix
            of the boundary condition for the term div(u). Defaults to "bound_div_u".
        grad_p_matrix_key (str): Keyword used to identify the discretization matrix of
            the term grad(p). Defaults to "grad_p".
        strabilization_matrix_key (str): Keyword used to identify the discretization
            matrix for the stabilization term. Defaults to "biot_stabilization".
        bound_pressure_matrix_key (str): Keyword used to identify the discretization
            matrix for the pressure contribution to boundary displacement reconstrution.
            Defaults to "bound_displacement_pressure".

    See also pp.Mpsa for further attributes.

    """

    @pp.time_logger(sections=module_sections)
    def __init__(
        self,
        mechanics_keyword: str = "mechanics",
        flow_keyword: str = "flow",
        vector_variable: str = "displacement",
        scalar_variable: str = "pressure",
    ) -> None:
        """Set the two keywords.

        The keywords are used to access and store parameters and discretization
        matrices.
        """
        super().__init__("")
        self.mechanics_keyword = mechanics_keyword
        self.flow_keyword = flow_keyword
        # Set variable names for the vector and scalar variable, used to access
        # solutions from previous time steps
        self.vector_variable = vector_variable
        self.scalar_variable = scalar_variable

        # Strings used to identify discretization matrices for various terms constructed
        # by this class. Hardcoded here to enforce a common standard.
        # Since these keys are used also for discretizations of other terms in Biot
        # (GradP, DivU), the keys should perhaps have been module level constants,
        # but this would have broken with the system in other discretizaitons.
        # TODO: Mark the attributes as _private.
        self.div_u_matrix_key = "div_u"
        self.bound_div_u_matrix_key = "bound_div_u"
        self.grad_p_matrix_key = "grad_p"
        self.stabilization_matrix_key = "biot_stabilization"
        self.bound_pressure_matrix_key = "bound_displacement_pressure"

        self.mass_matrix_key = "mass"

    @pp.time_logger(sections=module_sections)
    def ndof(self, g: pp.Grid) -> int:
        """Return the number of degrees of freedom associated wiht the method.

        In this case, each cell has nd displacement variables, as well as a
        pressure variable.

        Parameters:
            g: grid, or a subclass.

        Returns:
            int: Number of degrees of freedom in the grid.

        """
        return g.num_cells * (1 + g.dim)

    @pp.time_logger(sections=module_sections)
    def assemble_matrix_rhs(
        self, g: pp.Grid, data: Dict
    ) -> Tuple[sps.spmatrix, np.ndarray]:
        """Method inherited from superclass should not be used.

        Parameters:
            g (pp.Grid): Grid to be discretized.
            data (Dict): Data dictionary for this grid.

        """
        raise NotImplementedError(
            """This class cannot be used for assembly. 
    Use the ContactMechanicsBiot class instead."""
        )

    @pp.time_logger(sections=module_sections)
    def assemble_rhs(self, g: pp.Grid, data: Dict) -> np.ndarray:
        """Return the right hand side for a poro-elastic system.

        Parameters:
            g (pp.Grid): Grid to be discretized.
            data (Dict): Data dictionary for this grid.

<<<<<<< HEAD
        """
        raise NotImplementedError(
            """This class cannot be used for assembly. 
    Use the ContactMechanicsBiot class instead."""
        )
=======
        Returns:
            np.array: Right hand side term. Size (g.dim + 1) * g.num_cells.

        """
        # Contribution from boundary and right hand side
        bnd = self.rhs_bound(g, data)
        tm = self.rhs_time(g, data)
        return bnd + tm

    @pp.time_logger(sections=module_sections)
    def rhs_bound(self, g: pp.Grid, data: Dict) -> np.ndarray:
        """Boundary component of the right hand side.

        TODO: Boundary effects of coupling terms.

        There is an assumption on constant mechanics BCs, see DivU.assemble_matrix().

        Parameters:
            g: grid, or subclass, with geometry fields computed.
            data: dictionary to store the data terms. Must have been through a
                call to discretize() to discretization of right hand side.

        Returns:
            np.ndarray: Contribution to right hand side.

        """
        d = data[pp.PARAMETERS][self.mechanics_keyword]["bc_values"]
        p = data[pp.PARAMETERS][self.flow_keyword]["bc_values"]

        div_flow = pp.fvutils.scalar_divergence(g)
        div_mech = pp.fvutils.vector_divergence(g)

        matrices_m = data[pp.DISCRETIZATION_MATRICES][self.mechanics_keyword]
        matrices_f = data[pp.DISCRETIZATION_MATRICES][self.flow_keyword]

        bound_stress = matrices_m["bound_stress"]
        bound_flux = matrices_f["bound_flux"]
        if bound_stress.shape[0] != g.dim * g.num_faces:
            # If the boundary conditions are given on the
            # subfaces we have to map them to the faces
            hf2f_nd = pp.fvutils.map_hf_2_f(g=g)
            hf2f = pp.fvutils.map_hf_2_f(nd=1, g=g)
            bound_stress = hf2f_nd * bound_stress
            bound_flux = hf2f * bound_flux

        dt = data[pp.PARAMETERS][self.flow_keyword]["time_step"]
        p_bound = -div_flow * bound_flux * p * dt
        s_bound = -div_mech * bound_stress * d
        # Note that the following is zero only if the previous time step is zero.
        # See comment in the DivU class
        biot_alpha = data[pp.PARAMETERS][self.flow_keyword]["biot_alpha"]
        div_u_rhs = -0 * biot_alpha * matrices_f["bound_div_u"] * d
        return np.hstack((s_bound, p_bound + div_u_rhs))

    @pp.time_logger(sections=module_sections)
    def rhs_time(self, g: pp.Grid, data: Dict) -> np.ndarray:
        """Time component of the right hand side (dependency on previous time
        step).

        TODO: 1) Generalize this to allow other methods than Euler backwards?
              2) How about time dependent boundary conditions.

        Parameters:
            g: grid, or subclass, with geometry fields computed.
            data: dictionary to store the data terms. Must have been through a
                call to discretize() to discretization of right hand side. May
                contain the field pp.STATE, storing the solution vectors from previous
                time step. Defaults to zero.

        Returns:
            np.ndarray: Contribution to right hand side given the current state.

        """
        state = data.get(pp.STATE, None)
        if state is None:
            state = {
                self.vector_variable: np.zeros(g.dim * g.num_cells),
                self.scalar_variable: np.zeros(g.num_cells),
            }

        d = self.extract_vector(g, state[self.vector_variable], as_vector=True)
        p = state[self.scalar_variable]

        parameter_dictionary = data[pp.PARAMETERS][self.mechanics_keyword]
        matrix_dictionaries = data[pp.DISCRETIZATION_MATRICES]

        div_u = matrix_dictionaries[self.flow_keyword]["div_u"]

        div_u_rhs = np.squeeze(parameter_dictionary["biot_alpha"] * div_u * d)
        p_cmpr = matrix_dictionaries[self.flow_keyword]["mass"] * p

        mech_rhs = np.zeros(g.dim * g.num_cells)

        # The stabilization is the pressure contribution to the div u part of the
        # fluid mass conservation, thus, it  need a right hand side in the implicit Euler
        # discretization.
        stab_time = matrix_dictionaries[self.flow_keyword]["biot_stabilization"] * p

        return np.hstack((mech_rhs, div_u_rhs + p_cmpr + stab_time))

    @pp.time_logger(sections=module_sections)
    def discretize(self, g: pp.Grid, data: Dict) -> None:
        """Discretize flow and mechanics equations using FV methods.

        The parameters needed for the discretization are stored in the
        dictionary data, which should contain the following mandatory keywords:

            Related to flow equation (in data[pp.PARAMETERS][self.flow_keyword]):
                second_order_tensor: Second order tensor representing hydraulic
                    conductivity, i.e. permeability / fluid viscosity
                bc: BoundaryCondition object for flow equation. Used in mpfa.

            Related to mechanics equation (in data[pp.PARAMETERS][self.mechanids_keyword]):
                fourt_order_tensor: Fourth order tensor representing elastic moduli.
                bc: BoundaryCondition object for mechanics equation.
                    Used in mpsa.

        In addition, the following parameters are optional:

            Related to coupling terms:
                biot_alpha (double between 0 and 1): Biot's coefficient.
                    Defaults to 1.

            Related to numerics:
                inverter (str): Which method to use for block inversion. See
                    pp.fvutils.invert_diagonal_blocks for detail, and for default
                    options.
                mpsa_eta, mpfa_eta (double): Location of continuity point in MPSA and MPFA.
                    Defaults to 1/3 for simplex grids, 0 otherwise.

        The discretization is stored in the data dictionary, in the form of
        several matrices representing different coupling terms. For details,
        and how to combine these, see self.assemble_matrix()

        Parameters:
            g (grid): Grid to be discretized.
            data (dictionary): Containing data for discretization. See above
                for specification.

        """
        # Discretization is split into fluid flow, fluid compressibility and
        # poro-mechanical effects
        self._discretize_flow(g, data)
        self._discretize_compr(g, data)
        self._discretize_mech(g, data)
>>>>>>> dd147c2d

    @pp.time_logger(sections=module_sections)
    def assemble_matrix(self, g: pp.Grid, data: Dict) -> sps.spmatrix:
        """Assemble the poro-elastic system matrix.

        The discretization is presumed stored in the data dictionary.

        Parameters:
            g (grid): Grid for disrcetization
            data (dictionary): Data for discretization, as well as matrices
                with discretization of the sub-parts of the system.

        Returns:
            scipy.sparse.bmat: Block matrix with the combined MPSA/MPFA
                discretization.

        """
        raise NotImplementedError(
            """This class cannot be used for assembly. 
    Use the ContactMechanicsBiot class instead."""
        )

    @pp.time_logger(sections=module_sections)
    def update_discretization(self, g, data):
        """Update discretization.

        The updates can generally come as a combination of two forms:
            1) The discretization on part of the grid should be recomputed.
            2) The old discretization can be used (in parts of the grid), but the
               numbering of unknowns has changed, and the discretization should be
               reorder accordingly.

        Information on the basis for the update should be stored in a field

            data['update_discretization']

        This should be a dictionary which could contain keys:

            modified_cells, modified_faces

        @pp.time_logger(sections=module_sections)
        define cells, faces and nodes that have been modified (either parameters,
        geometry or topology), and should be rediscretized. It is up to the
        discretization method to implement the change necessary by this modification.
        Note that depending on the computational stencil of the discretization method,
        a grid quantity may be rediscretized even if it is not marked as modified.

        The dictionary data['update_discretization'] should further have keys:

            cell_index_map, face_index_map

        these should specify sparse matrices that maps old to new indices. If not
        provided, the cell and face bookkeeping will be assumed constant.

        Parameters:
            g (pp.Grid): Grid to be rediscretized.
            data (dictionary): With discretization parameters.

        """

        # If neither cells nor faces have been modified, we should not start the update
        # procedure (it will result in a key error towards the end of this function - it
        # is technical). If no updates, we short cut the method
        update_info = data["update_discretization"]
        # By default, neither cells nor faces have been updated
        update_cells = update_info.get("modified_cells", np.array([], dtype=int))
        update_faces = update_info.get("modified_faces", np.array([], dtype=int))

        if update_cells.size == 0 and update_faces.size == 0:
            return

        # The implementation is quite a bit more involved than the corresponding methods
        # for mpfa and mpsa, due to the multi-physics structure of the discretization.

        # Matrices computed by self._discretized_mech, but associtated with self.flow_keyword.
        # These are moved to the self.mechanics_keyword matrix dictionary, and will then be
        # moved back again at the end of this function
        mech_in_flow = [
            self.div_u_matrix_key,
            self.bound_div_u_matrix_key,
            self.stabilization_matrix_key,
        ]
        for key in mech_in_flow:
            mat = data[pp.DISCRETIZATION_MATRICES][self.flow_keyword].pop(key)
            data[pp.DISCRETIZATION_MATRICES][self.mechanics_keyword][key] = mat

        # Dump discretization of mass term - this will be fully rediscretized below
        data[pp.DISCRETIZATION_MATRICES][self.flow_keyword].pop(
            self.mass_matrix_key, None
        )

        # Define which of the matrices should be conisdered cell and face quantities,
        # vector and scalar.
        scalar_cell_right = [
            self.grad_p_matrix_key,
            self.stabilization_matrix_key,
            self.bound_pressure_matrix_key,
        ]
        vector_cell_right = [
            self.stress_matrix_key,
            self.bound_displacment_cell_matrix_key,
            self.div_u_matrix_key,
        ]
        vector_face_right = [
            self.bound_stress_matrix_key,
            self.bound_displacment_face_matrix_key,
            self.bound_div_u_matrix_key,
        ]

        scalar_cell_left = [
            self.div_u_matrix_key,
            self.stabilization_matrix_key,
            self.bound_div_u_matrix_key,
        ]

        vector_face_left = [
            self.stress_matrix_key,
            self.grad_p_matrix_key,
            self.bound_stress_matrix_key,
            self.bound_displacment_cell_matrix_key,
            self.bound_displacment_face_matrix_key,
            self.bound_pressure_matrix_key,
        ]

        # Update discertization. As part of the process, the mech_in_flow matrices
        # are moved back to the flow matrix dictionary.
        pp.fvutils.partial_update_discretization(
            g,
            data,
            self.mechanics_keyword,
            self.discretize,
            dim=g.dim,
            scalar_cell_right=scalar_cell_right,
            vector_cell_right=vector_cell_right,
            vector_face_right=vector_face_right,
            vector_face_left=vector_face_left,
            scalar_cell_left=scalar_cell_left,
            second_keyword=self.flow_keyword,
        )
        # Remove the mech_in_flow matrices from the mechanics dictionary
        for key in mech_in_flow:
            data[pp.DISCRETIZATION_MATRICES][self.mechanics_keyword].pop(key, None)

<<<<<<< HEAD
    def discretize(self, g: pp.Grid, data: Dict) -> None:
        """Discretize the mechanics terms in a poromechanical system.
=======
    @pp.time_logger(sections=module_sections)
    def _discretize_flow(self, g: pp.Grid, data: Dict) -> None:
>>>>>>> dd147c2d

        NOTE: This function does *not* dicretize purely flow-related terms (Darcy flow
        and compressibility).

        The parameters needed for the discretization are stored in the
        dictionary data, which should contain the following mandatory keywords:

<<<<<<< HEAD
            Related to mechanics equation (in data[pp.PARAMETERS][self.mechanids_keyword]):
                fourt_order_tensor: Fourth order tensor representing elastic moduli.
                bc: BoundaryCondition object for mechanics equation.
                    Used in mpsa.

        In addition, the following parameters are optional:
=======
    @pp.time_logger(sections=module_sections)
    def _discretize_compr(self, g: pp.Grid, data: Dict) -> None:
        """
        TODO: Sort out time step (inconsistent with MassMatrix).
        """
        parameter_dictionary: Dict[str, Any] = data[pp.PARAMETERS][self.flow_keyword]
        matrix_dictionary: Dict[str, Any] = data[pp.DISCRETIZATION_MATRICES][
            self.flow_keyword
        ]
        w = parameter_dictionary["mass_weight"]
        volumes = g.cell_volumes
        matrix_dictionary[self.mass_matrix_key] = sps.dia_matrix(
            (volumes * w, 0), shape=(g.num_cells, g.num_cells)
        )

    @pp.time_logger(sections=module_sections)
    def _discretize_mech(self, g: pp.Grid, data: Dict) -> None:
        """
        Discretization of poro-elasticity by the MPSA-W method.
>>>>>>> dd147c2d

            Related to coupling terms:
                biot_alpha (double between 0 and 1): Biot's coefficient.
                    Defaults to 1.

            Related to numerics:
                inverter (str): Which method to use for block inversion. See
                    pp.fvutils.invert_diagonal_blocks for detail, and for default
                    options.
                mpfa_eta (double): Location of continuity point in MPSA.
                    Defaults to 1/3 for simplex grids, 0 otherwise.

        The discretization is stored in the data dictionary, in the form of
        several matrices representing different coupling terms. For details,
        and how to combine these, see self.assemble_matrix()

        Parameters:
            g (grid): Grid to be discretized.
            data (dictionary): Containing data for discretization. See above
                for specification.

        """
        parameter_dictionary: Dict[str, Any] = data[pp.PARAMETERS][
            self.mechanics_keyword
        ]
        matrices_m: Dict[str, sps.spmatrix] = data[pp.DISCRETIZATION_MATRICES][
            self.mechanics_keyword
        ]
        matrices_f: Dict[str, sps.spmatrix] = data[pp.DISCRETIZATION_MATRICES][
            self.flow_keyword
        ]
        bound: pp.BoundaryConditionVectorial = parameter_dictionary["bc"]
        constit: pp.FourthOrderTensor = parameter_dictionary["fourth_order_tensor"]

        eta: float = parameter_dictionary.get("mpsa_eta", pp.fvutils.determine_eta(g))
        inverter: str = parameter_dictionary.get("inverter", None)

        alpha: float = parameter_dictionary["biot_alpha"]

        max_memory: int = parameter_dictionary.get("max_memory", 1e9)

        # Whether to update an existing discretization, or construct a new one.
        # If True, either specified_cells, _faces or _nodes should also be given, or
        # else a full new discretization will be computed
        update: bool = parameter_dictionary.get("update_discretization", False)

        # The discretization can be limited to a specified set of cells, faces or nodes
        # If none of these are specified, the entire grid will be discretized.
        # NOTE: active_faces are all faces to have their stencils updated, while
        # active_cells may form a larger set (to accurately update all faces on a
        # subgrid, it is necessary to assign some overlap in terms cells).
        active_cells, active_faces = pp.fvutils.find_active_indices(
            parameter_dictionary, g
        )

        # Extract a grid, and get global indices of its active faces and nodes
        active_grid, extracted_faces, extracted_nodes = pp.partition.extract_subgrid(
            g, active_cells
        )
        # Constitutive law and boundary condition for the active grid
        active_constit: pp.FourthOrderTensor = self._constit_for_subgrid(
            constit, active_cells
        )

        # Extract the relevant part of the boundary condition
        active_bound: pp.BoundaryConditionVectorial = self._bc_for_subgrid(
            bound, active_grid, extracted_faces
        )

        # Initialize matrices to store discretization
        nd = active_grid.dim
        nf = active_grid.num_faces
        nc = active_grid.num_cells

        # There are quite a few items to keep track of, but then the discretization
        # does quite a few different things
        active_stress = sps.csr_matrix((nf * nd, nc * nd))
        active_bound_stress = sps.csr_matrix((nf * nd, nf * nd))
        active_grad_p = sps.csr_matrix((nf * nd, nc))
        active_div_u = sps.csr_matrix((nc, nc * nd))
        active_bound_div_u = sps.csr_matrix((nc, nf * nd))
        active_stabilization = sps.csr_matrix((nc, nc))
        active_bound_displacement_cell = sps.csr_matrix((nf * nd, nc * nd))
        active_bound_displacement_face = sps.csr_matrix((nf * nd, nf * nd))
        active_bound_displacement_pressure = sps.csr_matrix((nf * nd, nc))

        # Find an estimate of the peak memory need
        peak_memory_estimate = self._estimate_peak_memory_mpsa(active_grid)

        # Loop over all partition regions, construct local problems, and transfer
        # discretization to the entire active grid
        for (
            reg_i,
            (sub_g, faces_in_subgrid, cells_in_subgrid, l2g_cells, l2g_faces),
        ) in enumerate(
            pp.fvutils.subproblems(active_grid, max_memory, peak_memory_estimate)
        ):

            tic = time()
            # Copy stiffness tensor, and restrict to local cells
            loc_c: pp.FourthOrderTensor = self._constit_for_subgrid(
                active_constit, l2g_cells
            )

            # Boundary conditions are slightly more complex. Find local faces
            # that are on the global boundary.
            # Then transfer boundary condition on those faces.
            loc_bnd: pp.BoundaryConditionVectorial = self._bc_for_subgrid(
                active_bound, sub_g, l2g_faces
            )

            # Discretization of sub-problem
            (
                loc_stress,
                loc_bound_stress,
                loc_div_u,
                loc_bound_div_u,
                loc_grad_p,
                loc_biot_stab,
                loc_bound_displacement_cell,
                loc_bound_displacement_face,
                loc_bound_displacement_pressure,
            ) = self._local_discretization(
                sub_g, loc_c, loc_bnd, alpha, eta=eta, inverter=inverter
            )

            # Eliminate contribution from faces already discretized (the dual grids /
            # interaction regions may be structured so that some faces have previously
            # been partially discretized even if it has not been their turn until now)
            eliminate_face = np.where(
                np.logical_not(np.in1d(l2g_faces, faces_in_subgrid))
            )[0]
            pp.fvutils.remove_nonlocal_contribution(
                eliminate_face,
                g.dim,
                loc_stress,
                loc_bound_stress,
                loc_bound_displacement_cell,
                loc_bound_displacement_face,
                loc_grad_p,
                loc_bound_displacement_pressure,
            )

            eliminate_cell = np.where(
                np.logical_not(np.in1d(l2g_cells, cells_in_subgrid))
            )[0]
            pp.fvutils.remove_nonlocal_contribution(
                eliminate_cell, 1, loc_div_u, loc_bound_div_u, loc_biot_stab
            )

            # Next, transfer discretization matrices from the local to the active grid
            # Get a mapping from the local to the active grid
            face_map_vec, cell_map_vec = pp.fvutils.map_subgrid_to_grid(
                active_grid, l2g_faces, l2g_cells, is_vector=True
            )
            face_map_scalar, cell_map_scalar = pp.fvutils.map_subgrid_to_grid(
                active_grid, l2g_faces, l2g_cells, is_vector=False
            )

            # Update discretization on the active grid.
            active_stress += face_map_vec * loc_stress * cell_map_vec
            active_bound_stress += (
                face_map_vec * loc_bound_stress * face_map_vec.transpose()
            )

            # Update global face fields.
            active_bound_displacement_cell += (
                face_map_vec * loc_bound_displacement_cell * cell_map_vec
            )
            active_bound_displacement_face += (
                face_map_vec * loc_bound_displacement_face * face_map_vec.transpose()
            )

            active_stabilization += (
                cell_map_scalar.transpose() * loc_biot_stab * cell_map_scalar
            )

            active_grad_p += face_map_vec * loc_grad_p * cell_map_scalar
            active_div_u += cell_map_scalar.transpose() * loc_div_u * cell_map_vec
            active_bound_div_u += (
                cell_map_scalar.transpose() * loc_bound_div_u * face_map_vec.transpose()
            )

            active_bound_displacement_pressure += (
                face_map_vec * loc_bound_displacement_pressure * cell_map_scalar
            )
            logger.info(f"Done with subproblem {reg_i}. Elapsed time {time() - tic}")
            # Done with this subdomain, move on to the next one

        # We are done with the discretization. What remains is to map the computed
        # matrices back from the active grid to the full one.
        face_map_vec, cell_map_vec = pp.fvutils.map_subgrid_to_grid(
            g, extracted_faces, active_cells, is_vector=True
        )
        face_map_scalar, cell_map_scalar = pp.fvutils.map_subgrid_to_grid(
            g, extracted_faces, active_cells, is_vector=False
        )

        stress = face_map_vec * active_stress * cell_map_vec
        bound_stress = face_map_vec * active_bound_stress * face_map_vec.transpose()

        # Update global face fields.
        bound_displacement_cell = (
            face_map_vec * active_bound_displacement_cell * cell_map_vec
        )
        bound_displacement_face = (
            face_map_vec * active_bound_displacement_face * face_map_vec.transpose()
        )

        stabilization = (
            cell_map_scalar.transpose() * active_stabilization * cell_map_scalar
        ).tocsr()

        grad_p = face_map_vec * active_grad_p * cell_map_scalar
        div_u = (cell_map_scalar.transpose() * active_div_u * cell_map_vec).tocsr()
        bound_div_u = (
            cell_map_scalar.transpose() * active_bound_div_u * face_map_vec.transpose()
        ).tocsr()

        bound_displacement_pressure = (
            face_map_vec * active_bound_displacement_pressure * cell_map_scalar
        )

        # Eliminate any contributions not associated with the active grid
        eliminate_faces = np.setdiff1d(np.arange(g.num_faces), active_faces)
        pp.fvutils.remove_nonlocal_contribution(
            eliminate_faces,
            g.dim,
            stress,
            bound_stress,
            bound_displacement_cell,
            bound_displacement_face,
            grad_p,
            bound_displacement_pressure,
        )

        # Cells to be updated is a bit more involved. Best guess now is to update
        # all cells that has had one of its faces updated. This may not be correct for
        # general combinations of specified cells, nodes and faces.
        tmp = g.cell_faces.transpose()
        tmp.data = np.abs(tmp.data)
        af_vec = np.zeros(g.num_faces, dtype=bool)
        af_vec[active_faces] = 1
        update_cell_ind = np.where(tmp * af_vec)[0]
        eliminate_cells = np.setdiff1d(np.arange(g.num_cells), update_cell_ind)
        pp.fvutils.remove_nonlocal_contribution(
            eliminate_cells, 1, div_u, bound_div_u, stabilization
        )

        # Either update the discretization scheme, or store the full one
        if update:
            # The faces to be updated are given by active_faces
            update_face_ind = pp.fvutils.expand_indices_nd(active_faces, g.dim)

            matrices_m[self.stress_matrix_key][update_face_ind] = stress[
                update_face_ind
            ]
            matrices_m[self.bound_stress_matrix_key][update_face_ind] = bound_stress[
                update_face_ind
            ]
            matrices_f[self.div_u_matrix_key][update_cell_ind] = div_u[update_cell_ind]
            matrices_f[self.bound_div_u_matrix_key][update_cell_ind] = bound_div_u[
                update_cell_ind
            ]
            matrices_m[self.grad_p_matrix_key][update_face_ind] = grad_p[
                update_face_ind
            ]
            matrices_f[self.stabilization_matrix_key][update_cell_ind] = stabilization[
                update_cell_ind
            ]
            matrices_m[self.bound_displacment_cell_matrix_key][
                update_face_ind
            ] = bound_displacement_cell[update_face_ind]
            matrices_m[self.bound_displacment_face_matrix_key][
                update_face_ind
            ] = bound_displacement_face[update_face_ind]
            matrices_m[self.bound_pressure_matrix_key][
                update_face_ind
            ] = bound_displacement_pressure[update_face_ind]
        else:
            matrices_m[self.stress_matrix_key] = stress
            matrices_m[self.bound_stress_matrix_key] = bound_stress
            matrices_m[self.grad_p_matrix_key] = grad_p
            matrices_m[self.bound_displacment_cell_matrix_key] = bound_displacement_cell
            matrices_m[self.bound_displacment_face_matrix_key] = bound_displacement_face
            matrices_m[self.bound_pressure_matrix_key] = bound_displacement_pressure

            matrices_f[self.div_u_matrix_key] = div_u
            matrices_f[self.bound_div_u_matrix_key] = bound_div_u
            matrices_f[self.stabilization_matrix_key] = stabilization

    @pp.time_logger(sections=module_sections)
    def _local_discretization(
        self,
        g: pp.Grid,
        constit: pp.FourthOrderTensor,
        bound_mech: pp.BoundaryConditionVectorial,
        alpha: float,
        eta: float,
        inverter: str,
        hf_output: bool = False,
    ) -> Tuple[
        sps.spmatrix,
        sps.spmatrix,
        sps.spmatrix,
        sps.spmatrix,
        sps.spmatrix,
        sps.spmatrix,
        sps.spmatrix,
        sps.spmatrix,
        sps.spmatrix,
    ]:
        """Discretization of poro-elastic system."""

        # The grid coordinates are always three-dimensional, even if the grid
        # is really 2D. This means that there is not a 1-1 relation between the
        # number of coordinates of a point / vector and the real dimension.
        # This again violates some assumptions tacitly made in the
        # discretization (in particular that the number of faces of a cell that
        # meets in a vertex equals the grid dimension, and that this can be
        # used to construct an index of local variables in the discretization).
        # These issues should be possible to overcome, but for the moment, we
        # simply force 2D grids to be proper 2D.
        if g.dim == 2:
            g, constit = self._reduce_grid_constit_2d(g, constit)

        nd = g.dim

        # Define subcell topology
        subcell_topology = pp.fvutils.SubcellTopology(g)
        # The boundary conditions must be given on the subfaces
        if bound_mech.num_faces == subcell_topology.num_subfno_unique:
            subface_rhs = True
        else:
            # If they are given on the faces, expand the boundary conditions
            bound_mech = pp.fvutils.boundary_to_sub_boundary(
                bound_mech, subcell_topology
            )
            subface_rhs = False

        # Obtain mappings to exclude boundary faces for mechanics
        bound_exclusion_mech = pp.fvutils.ExcludeBoundaries(
            subcell_topology, bound_mech, nd
        )

        # Call core part of MPSA
        hook, igrad, cell_node_blocks = self._create_inverse_gradient_matrix(
            g, constit, subcell_topology, bound_exclusion_mech, eta, inverter
        )
        num_sub_cells = cell_node_blocks.shape[0]
        # Right hand side terms for the stress discretization
        rhs_cells: sps.spmatrix = self._create_rhs_cell_center(
            g, subcell_topology, eta, num_sub_cells, bound_exclusion_mech
        )

        # Stress discretization
        stress = hook * igrad * rhs_cells

        # Right hand side for boundary discretization
        rhs_bound = self._create_bound_rhs(
            bound_mech, bound_exclusion_mech, subcell_topology, g, subface_rhs
        )
        # Discretization of boundary values
        bound_stress = hook * igrad * rhs_bound

        if not hf_output:
            # If the boundary condition is given for faces we return the discretization
            # on for the face values. Otherwise it is defined for the subfaces.
            hf2f = pp.fvutils.map_hf_2_f(
                subcell_topology.fno_unique, subcell_topology.subfno_unique, nd
            )
            bound_stress = hf2f * bound_stress * hf2f.T
            stress = hf2f * stress
            rhs_bound = rhs_bound * hf2f.T

        # trace of strain matrix
        div = self._subcell_gradient_to_cell_scalar(g, cell_node_blocks)
        div_u = div * igrad * rhs_cells

        # The boundary discretization of the div_u term is represented directly
        # on the cells, instead of going via the faces.
        bound_div_u = div * igrad * rhs_bound

        # Call discretization of grad_p-term
        rhs_jumps, grad_p_face = self._create_rhs_grad_p(
            g, subcell_topology, alpha, bound_exclusion_mech
        )

        if hf_output:
            # If boundary conditions are given on subfaces we keep the subface
            # discretization
            grad_p = hook * igrad * rhs_jumps + grad_p_face
        else:
            # otherwise we map it to faces
            grad_p = hf2f * (hook * igrad * rhs_jumps + grad_p_face)

        # consistincy term for the flow equation
        stabilization = div * igrad * rhs_jumps

        # We obtain the reconstruction of displacments. This is equivalent as for
        # mpsa, but we get a contribution from the pressures.
        dist_grad, cell_centers = self._reconstruct_displacement(
            g, subcell_topology, eta
        )

        disp_cell = dist_grad * igrad * rhs_cells + cell_centers
        disp_bound = dist_grad * igrad * rhs_bound
        disp_pressure = dist_grad * igrad * rhs_jumps

        if not hf_output:
            # hf2f sums the values, but here we need an average.
            # For now, use simple average, although area weighted values may be more accurate
            num_subfaces = hf2f.sum(axis=1).A.ravel()
            scaling = sps.dia_matrix(
                (1.0 / num_subfaces, 0), shape=(hf2f.shape[0], hf2f.shape[0])
            )

            disp_cell = scaling * hf2f * disp_cell
            disp_bound = scaling * hf2f * disp_bound
            disp_pressure = scaling * hf2f * disp_pressure

        return (
            stress,
            bound_stress,
            div_u,
            bound_div_u,
            grad_p,
            stabilization,
            disp_cell,
            disp_bound,
            disp_pressure,
        )

        # Add discretizations to data

    @pp.time_logger(sections=module_sections)
    def _create_rhs_grad_p(
        self,
        g: pp.Grid,
        subcell_topology: pp.fvutils.SubcellTopology,
        alpha: float,
        bound_exclusion: pp.fvutils.ExcludeBoundaries,
    ) -> Tuple[sps.spmatrix, sps.spmatrix]:
        """
        Consistent discretization of grad_p-term in MPSA-W method.

        Parameters:
            g (core.grids.grid): grid to be discretized
            subcell_topology: Wrapper class for numbering of subcell faces, cells
                etc.
            alpha: Biot's coupling coefficient, given as a scalar in input
            bound_exclusion: Object that can eliminate faces related to boundary
                conditions.

        Returns:
            scipy.sparse.csr_matrix (shape num_subcells * dim, num_cells):
            discretization of the jumps in [n alpha p] term,
            ready to be multiplied with inverse gradient
            scipy.sparse.csr_matrix (shape num_subfaces * dim, num_cells):
                discretization of the force on the face due to cell-centre
                pressure from a unique side.

        """
        """
        Method properties and implementation details.
        Basis functions, namely 'stress' and 'bound_stress', for the displacement
        discretization are obtained as in standard MPSA-W method.
        Pressure is represented as forces in the cells.
        However, jumps in pressure forces over a cell face act as force
        imbalance, and thus induce additional displacement gradients in the sub-cells.
        An additional system is set up, which applies non-zero conditions to the
        traction continuity equation. This can be expressed as a linear system on the form

            (i)   A * grad_u            = I
            (ii)  B * grad_u + C * u_cc = 0
            (iii) 0            D * u_cc = 0

        Thus (i)-(iii) can be inverted to express the additional displacement gradients
        due to imbalance in pressure forces as in terms of the cell center variables.
        Thus we can compute the basis functions 'grad_p_jumps' on the sub-cells.
        To ensure traction continuity, as soon as a convention is chosen for what side
        the force evaluation should be considered on, an additional term, called
        'grad_p_face', is added to the full force. This latter term represents the force
        due to cell-center pressure acting on the face from the chosen side.
        The pair subfno_unique-unique_subfno gives the side convention.
        The full force on the face is therefore given by

        t = stress * u + bound_stress * u_b + alpha * (grad_p_jumps + grad_p_face) * p

        The strategy is as follows.
        1. compute product normal_vector * alpha and get a map for vector problems
        2. assemble r.h.s. for the new linear system, needed for the term 'grad_p_jumps'
        3. compute term 'grad_p_face'
        """

        nd = g.dim

        num_subhfno = subcell_topology.subhfno.size
        num_subfno_unique = subcell_topology.num_subfno_unique
        num_subfno = subcell_topology.num_subfno

        # Step 1

        # The implementation is valid for tensor Biot coefficients, but for the
        # moment, we only allow for scalar inputs.
        # Take Biot's alpha as a tensor
        alpha_tensor = pp.SecondOrderTensor(alpha * np.ones(g.num_cells))

        if nd == 2:
            alpha_tensor.values = np.delete(alpha_tensor.values, (2), axis=0)
            alpha_tensor.values = np.delete(alpha_tensor.values, (2), axis=1)

        # Obtain normal_vector * alpha, pairings of cells and nodes (which together
        # uniquely define sub-cells, and thus index for gradients)
        (
            nAlpha_grad,
            cell_node_blocks,
            sub_cell_index,
        ) = pp.fvutils.scalar_tensor_vector_prod(g, alpha_tensor, subcell_topology)
        # transfer nAlpha to a subface-based quantity by pairing expressions on the
        # two sides of the subface
        unique_nAlpha_grad = subcell_topology.pair_over_subfaces(nAlpha_grad)

        # convenience method for reshaping nAlpha from face-based
        # to component-based. This is to build a block diagonal sparse matrix
        # compatible with igrad * rhs_units, that is first all x-component, then y, and z
        @pp.time_logger(sections=module_sections)
        def map_tensor(mat, nd, ind):
            newmat = mat[:, ind[0]]

            for i in range(1, nd):
                this_dim = mat[:, ind[i]]
                newmat = sps.block_diag([newmat, this_dim])

            return newmat

        # Reshape nAlpha component-wise
        nAlpha_grad = map_tensor(nAlpha_grad, nd, sub_cell_index)
        unique_nAlpha_grad = map_tensor(unique_nAlpha_grad, nd, sub_cell_index)

        # Step 2

        # The pressure term in the tractions continuity equation is discretized
        # as a force on the faces. The right hand side is thus formed of the
        # unit vector.
        @pp.time_logger(sections=module_sections)
        def build_rhs_units_single_dimension(dim):
            # EK: Can we skip argument dim?
            vals = np.ones(num_subfno_unique)
            ind = subcell_topology.subfno_unique
            mat = sps.coo_matrix(
                (vals, (ind, ind)), shape=(num_subfno_unique, num_subfno_unique)
            )
            return mat

        rhs_units = build_rhs_units_single_dimension(0)

        for i in range(1, nd):
            this_dim = build_rhs_units_single_dimension(i)
            rhs_units = sps.block_diag([rhs_units, this_dim])

        # We get the sign of the subfaces. This will be needed for the boundary
        # faces if the normal vector points inn. This is because boundary
        # conditions always are set as if the normals point out.
        sgn = g.cell_faces[
            subcell_topology.fno_unique, subcell_topology.cno_unique
        ].A.ravel("F")
        # NOTE: For some reason one should not multiply with the sign, but I don't
        # understand why. It should not matter much for the Biot alpha term since
        # by construction the biot_alpha_jumps and biot_alpha_force will cancel for
        # Neumann boundaries. We keep the sign matrix as an Identity matrix to remember
        # where it should be multiplied:
        sgn_nd = np.tile(np.abs(sgn), (g.dim, 1))

        # In the local systems the coordinates are C ordered (first all x, then all y,
        # etc.), while they are ordered as F (first x,y,z of subface 1 then x,y,z of
        # subface 2) elsewhere. If there is a problem with the stabilization or the
        # boundary, this might be the place to start debugging. The fno_unique
        # and cno_unique is chosen such that the face normal of fno points out of cno
        # for internal faces, thus, sgn_diag_F/C will only flip the sign at the boundary.
        sgn_diag_F = sps.diags(sgn_nd.ravel("F"))
        sgn_diag_C = sps.diags(sgn_nd.ravel("C"))

        # Recall the ordering of the local equations:
        # First stress equilibrium for the internal subfaces.
        # Then the stress equilibrium for the Neumann subfaces.
        # Then the Robin subfaces.
        # And last, the displacement continuity on both internal and external subfaces.
        rhs_int = bound_exclusion.exclude_boundary(rhs_units)
        rhs_neu = bound_exclusion.keep_neumann(sgn_diag_C * rhs_units)
        rhs_rob = bound_exclusion.keep_robin(sgn_diag_C * rhs_units)

        num_dir_subface = (
            bound_exclusion.exclude_neu_rob.shape[1]
            - bound_exclusion.exclude_neu_rob.shape[0]
        )

        # No right hand side for cell displacement equations.
        rhs_units_displ_var = sps.coo_matrix(
            (nd * num_subfno - num_dir_subface, num_subfno_unique * nd)
        )

        # We get a pluss because the -n * I * alpha * p term is moved over to the rhs
        # in the local systems
        rhs_units = sps.vstack([rhs_int, rhs_neu, rhs_rob, rhs_units_displ_var])

        del rhs_units_displ_var

        # Output should be on cell-level (not sub-cell)
        sc2c = pp.fvutils.cell_scalar_to_subcell_vector(
            g.dim, sub_cell_index, cell_node_blocks[0]
        )

        # prepare for computation of imbalance coefficients,
        # that is jumps in cell-centers pressures, ready to be
        # multiplied with inverse gradients
        rhs_jumps = rhs_units * unique_nAlpha_grad * sc2c

        # Step 3

        # mapping from subface to unique subface for vector problems.
        # This mapping gives the convention from which side
        # the force should be evaluated on.
        vals = np.ones(num_subfno_unique * nd)
        rows = pp.fvutils.expand_indices_nd(subcell_topology.subfno_unique, nd)
        cols = pp.fvutils.expand_indices_incr(
            subcell_topology.unique_subfno, nd, num_subhfno
        )
        map_unique_subfno = sps.coo_matrix(
            (vals, (rows, cols)), shape=(num_subfno_unique * nd, num_subhfno * nd)
        )

        del vals, rows, cols

        # Prepare for computation of -grad_p_face term
        # Note that sgn_diag_F might only flip the boundary signs. See comment above.
        grad_p_face = -sgn_diag_F * map_unique_subfno * nAlpha_grad * sc2c

        return rhs_jumps, grad_p_face

    @pp.time_logger(sections=module_sections)
    def _face_vector_to_scalar(self, nf: int, nd: int) -> sps.coo_matrix:
        """Create a mapping from vector quantities on faces (stresses) to scalar
        quantities. The mapping is intended for the boundary discretization of the
        displacement divergence term  (coupling term in the flow equation).

        Parameters:
            nf (int): Number of faces in the grid
        """
        rows = np.tile(np.arange(nf), ((nd, 1))).reshape((1, nd * nf), order="F")[0]

        cols = pp.fvutils.expand_indices_nd(np.arange(nf), nd)
        vals = np.ones(nf * nd)
        return sps.coo_matrix((vals, (rows, cols))).tocsr()

    @pp.time_logger(sections=module_sections)
    def _subcell_gradient_to_cell_scalar(
        self, g: pp.Grid, cell_node_blocks: np.ndarray
    ) -> sps.spmatrix:
        """Create a mapping from sub-cell gradients to cell-wise traces of the gradient
        operator. The mapping is intended for the discretization of the term div(u)
        (coupling term in flow equation).
        """
        # To pick out the trace of the strain tensor, we access elements
        #   (2d): 0 (u_x) and 3 (u_y)
        #   (3d): 0 (u_x), 4 (u_y), 8 (u_z)
        nd = g.dim
        if nd == 2:
            trace = np.array([0, 3])
        elif nd == 3:
            trace = np.array([0, 4, 8])

        # Sub-cell wise trace of strain tensor: One row per sub-cell
        row, col = np.meshgrid(np.arange(cell_node_blocks.shape[1]), trace)
        # Adjust the columns to hit each sub-cell
        incr = np.cumsum(nd ** 2 * np.ones(cell_node_blocks.shape[1])) - nd ** 2
        col += incr.astype("int32")

        # Integrate the trace over the sub-cell, that is, distribute the cell
        # volumes equally over the sub-cells
        num_cell_nodes = g.num_cell_nodes()
        cell_vol = g.cell_volumes / num_cell_nodes
        val = np.tile(cell_vol[cell_node_blocks[0]], (nd, 1))
        # and we have our mapping from vector to scalar values on sub-cells
        vector_2_scalar = sps.coo_matrix(
            (val.ravel("F"), (row.ravel("F"), col.ravel("F")))
        ).tocsr()

        # Mapping from sub-cells to cells
        div_op = sps.coo_matrix(
            (
                np.ones(cell_node_blocks.shape[1]),
                (cell_node_blocks[0], np.arange(cell_node_blocks.shape[1])),
            )
        ).tocsr()
        # and the composed map
        div = div_op * vector_2_scalar
        return div

    # ----------------------- Methods for post processing -------------------------
    @pp.time_logger(sections=module_sections)
    def extract_vector(self, g, u, dims=None, as_vector=False):
        """Extract displacement field from solution.

        Parameters:
            g: grid, or a subclass.
            u (np.ndarray): Solution variable, representing displacements and
                pressure.
            dim (list of int, optional): Which dimension to extract. If None,
                all dimensions are returned.
        Returns:
            list of np.ndarray: Displacement variables in the specified
                dimensions.

        """
        if dims is None:
            dims = np.arange(g.dim)
        vals = []

        inds = np.arange(0, g.num_cells * g.dim, g.dim)

        for d in dims:
            vals.append(u[d + inds])
        if as_vector:
            vals = np.asarray(vals).reshape((-1, 1), order="F")
            return vals
        else:
            return vals

    @pp.time_logger(sections=module_sections)
    def extract_scalar(self, g, u):
        """Extract pressure field from solution.

        Parameters:
            g: grid, or a subclass.
            u (np.ndarray): Solution variable, representing displacements and
                pressure.

        Returns:
            np.ndarray: Pressure part of solution vector.

        """
        return u[g.dim * g.num_cells :]

    @pp.time_logger(sections=module_sections)
    def compute_flux(self, g, u, data):
        """Compute flux field corresponding to a solution.

        Parameters:
            g: grid, or a subclass.
            u (np.ndarray): Solution variable, representing displacements and
                pressure.
            bc_flow (np.ndarray): Flux boundary values.
            data (dictionary): Dictionary related to grid and problem. Should
                contain boundary discretization.

        Returns:
            np.ndarray: Flux over all faces

        """
        flux_discr = data[pp.DISCRETIZATION_MATRICES][self.flow_keyword]["flux"]
        bound_flux = data[pp.DISCRETIZATION_MATRICES][self.flow_keyword]["bound_flux"]
        bound_val = data[pp.PARAMETERS][self.flow_keyword]["bc_values"]
        p = self.extract_scalar(g, u)
        flux = flux_discr * p + bound_flux * bound_val
        return flux

    @pp.time_logger(sections=module_sections)
    def compute_stress(self, g, u, data):
        """Compute stress field corresponding to a solution.

        Parameters:
            g: grid, or a subclass.
            u (np.ndarray): Solution variable, representing displacements and
                pressure.
            bc_flow (np.ndarray): Flux boundary values.
            data (dictionary): Dictionary related to grid and problem. Should
                contain boundary discretization.

        Returns:
            np.ndarray, g.dim * g.num_faces: Stress over all faces. Stored as
                all stress values on the first face, then the second etc.

        """
        matrix_dictionary = data[pp.DISCRETIZATION_MATRICES][self.mechanics_keyword]
        stress_discr = matrix_dictionary["stress"]
        bound_stress = matrix_dictionary["bound_stress"]
        bound_val = data[pp.PARAMETERS][self.mechanics_keyword]["bc_values"]
        d = self.extract_vector(g, u, as_vector=True)
        stress = np.squeeze(stress_discr * d) + (bound_stress * bound_val)
        return stress


class GradP(Discretization):
    """Class for the pressure gradient term of the Biot equation."""

    @pp.time_logger(sections=module_sections)
    def __init__(self, keyword):
        """Set the discretization, with the keyword used for storing various
        information associated with the discretization.

        Paramemeters:
            keyword (str): Identifier of all information used for this
                discretization.
        """
        self.keyword = keyword
        # Use the same key to acces the discretization matrix as the Biot class.
        self.grad_p_matrix_key = Biot().grad_p_matrix_key

    @pp.time_logger(sections=module_sections)
    def ndof(self, g):
        """Return the number of degrees of freedom associated to the method.

        In this case number of cells times dimension (stress dof).

        Parameter
        ---------
        g: grid, or a subclass.

        Return
        ------
        dof: the number of degrees of freedom.

        """
        return g.dim * g.num_cells

    @pp.time_logger(sections=module_sections)
    def discretize(self, g, data):
        """Discretize the pressure gradient term of the Biot equation.

        Parameters:
            g (pp.Grid): grid, or a subclass, with geometry fields computed.
            data (dict): For entries, see above.

        Raises:
            NotImplementedError, the discretization should be performed using the
            discretize method of the Biot class.
        """
        raise NotImplementedError(
            """No discretize method implemented for the GradP
                                  class. See the Biot class."""
        )

    @pp.time_logger(sections=module_sections)
    def assemble_matrix_rhs(self, g, data):
        """Return the matrix and right-hand side for a discretization of the pressure
        gradient term of the Biot equation.

        Parameters:
            g : grid, or a subclass, with geometry fields computed.
            data: dictionary to store the data. For details on necessary keywords,
                see method discretize()

        Returns:
            matrix: sparse csr (g.dim * g_num_cells, g.dim * g_num_cells) Discretization
            matrix.
            rhs: array (g.dim * g_num_cells) Right-hand side.
        """
        return self.assemble_matrix(g, data), self.assemble_rhs(g, data)

    @pp.time_logger(sections=module_sections)
    def assemble_matrix(self, g, data):
        """Return the matrix and right-hand side for a discretization of the pressure
        gradient term of the Biot equation.

        Parameters:
            g (Grid): Computational grid, with geometry fields computed.
            data (dictionary): With data stored.

        Returns:
            scipy.sparse.csr_matrix: System matrix of this discretization. The
                size of the matrix will depend on the specific discretization.

        Raises:
            ValueError if the pressure gradient term has not already been discretized.
        """
        mat_dict = data[pp.DISCRETIZATION_MATRICES][self.keyword]

        mat_key = self.grad_p_matrix_key
        if mat_key not in mat_dict.keys():
            raise ValueError(
                """GradP class requires a pre-computed discretization to be
                             stored in the matrix dictionary."""
            )
        div_mech = pp.fvutils.vector_divergence(g)
        # Put together linear system
        if mat_dict[mat_key].shape[0] != g.dim * g.num_faces:
            hf2f_nd = pp.fvutils.map_hf_2_f(g=g)
            grad_p = hf2f_nd * mat_dict[mat_key]
        else:
            grad_p = mat_dict[mat_key]
        return div_mech * grad_p

    @pp.time_logger(sections=module_sections)
    def assemble_rhs(self, g, data):
        """Return the zero right-hand side for a discretization of the pressure
        gradient term.

        Parameters:
            g (Grid): Computational grid.
            data (dictionary): With data stored.

        Returns:
            np.ndarray: Zero right hand side vector with representation of boundary
                conditions.
        """
        return np.zeros(self.ndof(g))


class DivU(Discretization):
    """Class for the displacement divergence term of the Biot equation."""

    @pp.time_logger(sections=module_sections)
    def __init__(
        self,
        mechanics_keyword="mechanics",
        flow_keyword="flow",
        variable="displacement",
        mortar_variable="mortar_displacement",
    ):
        """Set the mechanics keyword and specify the variables.

        The keywords are used to access and store parameters and discretization
        matrices.
        The variable names are used to obtain the previous solution for the time
        discretization. Consequently, they are those of the unknowns contributing to
        the DivU term (displacements), not the scalar variable.
        """
        self.flow_keyword = flow_keyword
        self.mechanics_keyword = mechanics_keyword

        # Use the same key to acces the discretization matrix as the Biot class.
        self.div_u_matrix_key = Biot().div_u_matrix_key
        self.bound_div_u_matrix_key = Biot().bound_div_u_matrix_key
        # We also need to specify the names of the displacement variables on the node
        # and adjacent edges.
        # Set variable name for the vector variable (displacement).
        self.variable = variable
        # The following is only used for mixed-dimensional problems.
        # Set the variable used for contact mechanics.
        self.mortar_variable = mortar_variable

    @pp.time_logger(sections=module_sections)
    def ndof(self, g):
        """Return the number of degrees of freedom associated to the method.

        In this case number of cells times dimension (stress dof).

        Parameter
        ---------
        g: grid, or a subclass.

        Return
        ------
        dof: the number of degrees of freedom.

        """
        return g.num_cells

    @pp.time_logger(sections=module_sections)
    def discretize(self, g, data):
        """Discretize the displacement divergence term of the Biot equation.

        Parameters:
            g (pp.Grid): grid, or a subclass, with geometry fields computed.
            data (dict): For entries, see above.

        Raises:
            NotImplementedError, the discretization should be performed using the
            discretize method of the Biot class.
        """
        raise NotImplementedError(
            """No discretize method implemented for the GradP
                                  class. See the Biot class."""
        )

    @pp.time_logger(sections=module_sections)
    def assemble_matrix_rhs(self, g, data):
        """Return the matrix and right-hand side for a discretization of the
        displacement divergence term of the Biot equation.

        Parameters:
            g : grid, or a subclass, with geometry fields computed.
            data: dictionary to store the data. For details on necessary keywords,
                see method discretize()

        Returns:
            matrix: sparse csr (g.dim * g_num_cells, g.dim * g_num_cells) Discretization
            matrix.
            rhs: array (g.dim * g_num_cells) Right-hand side.
        """
        return self.assemble_matrix(g, data), self.assemble_rhs(g, data)

    @pp.time_logger(sections=module_sections)
    def assemble_matrix(self, g, data):
        """Return the matrix and right-hand side for a discretization of the
        displacement divergence term of the Biot equation.

        Parameters:
            g (Grid): Computational grid, with geometry fields computed.
            data (dictionary): With data stored.

        Returns:
            scipy.sparse.csr_matrix: System matrix of this discretization. The
                size of the matrix will depend on the specific discretization.

        Raises:
            ValueError if the displacement divergence term has not already been
            discretized.
        """
        matrix_dictionary = data[pp.DISCRETIZATION_MATRICES][self.flow_keyword]

        mat_key = self.div_u_matrix_key
        if mat_key not in matrix_dictionary.keys():
            raise ValueError(
                """DivU class requires a pre-computed discretization to be
                             stored in the matrix dictionary."""
            )
        biot_alpha = data[pp.PARAMETERS][self.flow_keyword]["biot_alpha"]
        return matrix_dictionary[mat_key] * biot_alpha

    @pp.time_logger(sections=module_sections)
    def assemble_rhs(self, g, data):
        """Return the right-hand side for a discretization of the displacement
        divergence term.

        For the time being, we assume an IE temporal discretization.


        Parameters:
            g (Grid): Computational grid.
            data (dictionary): With data stored.

        Returns:
            np.ndarray: Zero right hand side vector with representation of boundary
                conditions.
        """
        parameter_dictionary_mech = data[pp.PARAMETERS][self.mechanics_keyword]
        parameter_dictionary_flow = data[pp.PARAMETERS][self.flow_keyword]
        matrix_dictionary = data[pp.DISCRETIZATION_MATRICES][self.flow_keyword]

        # For IE and constant BCs, the boundary part cancels, as the contribution from
        # successive timesteps (n and n+1) appear on the rhs with opposite signs. For
        # transient BCs, use the below with the appropriate version of d_bound_i.
        # Get bc values from mechanics
        d_bound_1 = parameter_dictionary_mech["bc_values"]

        d_bound_0 = data[pp.STATE][self.mechanics_keyword]["bc_values"]
        # and coupling parameter from flow
        biot_alpha = parameter_dictionary_flow["biot_alpha"]
        rhs_bound = (
            -matrix_dictionary[self.bound_div_u_matrix_key]
            * (d_bound_1 - d_bound_0)
            * biot_alpha
        )

        # Time part
        d_cell = data[pp.STATE][self.variable]

        div_u = matrix_dictionary[self.div_u_matrix_key]
        rhs_time = np.squeeze(biot_alpha * div_u * d_cell)
        return rhs_bound + rhs_time

    @pp.time_logger(sections=module_sections)
    def assemble_int_bound_displacement_trace(
        self, g, data, data_edge, grid_swap, cc, matrix, rhs, self_ind
    ):
        """Assemble the contribution from the displacement mortar on an internal boundary,
        manifested as a displacement boundary condition.

        The intended use is when the internal boundary is coupled to another
        node by an interface law. Specific usage depends on the
        interface condition between the nodes; this method will typically be
        used to impose the effect of the displacement mortar on the divergence term on
        the higher-dimensional grid.

        Implementations of this method will use an interplay between the grid
        on the node and the mortar grid on the relevant edge.

        Parameters:
            g (Grid): Grid which the condition should be imposed on.
            data (dictionary): Data dictionary for the node in the
                mixed-dimensional grid.
            data_edge (dictionary): Data dictionary for the edge in the
                mixed-dimensional grid.
            grid_swap (boolean): If True, the grid g is identified with the @
                secondary side of the mortar grid in data_adge.
            cc (block matrix, 3x3): Block matrix for the coupling condition.
                The first and second rows and columns are identified with the
                primary and secondary side; the third belongs to the edge variable.
                The discretization of the relevant term is done in-place in cc.
            matrix (block matrix 3x3): Discretization matrix for the edge and
                the two adjacent nodes.
            self_ind (int): Index in cc and matrix associated with this node.
                Should be either 1 or 2.

        """
        # Projection operators to grid
        mg = data_edge["mortar_grid"]

        if grid_swap:
            proj = mg.mortar_to_secondary_avg(nd=g.dim)
        else:
            proj = mg.mortar_to_primary_avg(nd=g.dim)

        matrix_dictionary = data[pp.DISCRETIZATION_MATRICES][self.flow_keyword]
        biot_alpha = data[pp.PARAMETERS][self.flow_keyword]["biot_alpha"]
        bound_div_u = matrix_dictionary[self.bound_div_u_matrix_key]

        u_bound_previous = data_edge[pp.STATE][self.mortar_variable]

        if bound_div_u.shape[1] != proj.shape[0]:
            raise ValueError(
                """Inconsistent shapes. Did you define a
            sub-face boundary condition but only a face-wise mortar?"""
            )
        # The mortar will act as a boundary condition for the div_u term.
        # We assume implicit Euler in Biot, thus the div_u term appears
        # on the rhs as div_u^{k-1}. This results in a contribution to the
        # rhs for the coupling variable also.
        cc[self_ind, 2] += biot_alpha * bound_div_u * proj
        rhs[self_ind] += biot_alpha * bound_div_u * proj * u_bound_previous

    @pp.time_logger(sections=module_sections)
    def assemble_int_bound_displacement_source(
        self, g, data, data_edge, cc, matrix, rhs, self_ind
    ):
        """Assemble the contribution from the displacement mortar on an internal boundary,
        manifested as a source term. Only the normal component of the mortar displacement
        is considered.

        The intended use is when the internal boundary is coupled to another
        node by an interface law. Specific usage depends on the
        interface condition between the nodes; this method will typically be
        used to impose the effect of the displacement mortar on the divergence term on
        the lower-dimensional grid.

        Implementations of this method will use an interplay between the grid
        on the node and the mortar grid on the relevant edge.

        Parameters:
            g (Grid): Grid which the condition should be imposed on.
            data (dictionary): Data dictionary for the node in the
                mixed-dimensional grid.
            data_edge (dictionary): Data dictionary for the edge in the
                mixed-dimensional grid.
            grid_swap (boolean): If True, the grid g is identified with the @
                secondary side of the mortar grid in data_adge.
            cc (block matrix, 3x3): Block matrix for the coupling condition.
                The first and second rows and columns are identified with the
                primary and secondary side; the third belongs to the edge variable.
                The discretization of the relevant term is done in-place in cc.
            matrix (block matrix 3x3): Discretization matrix for the edge and
                the two adjacent nodes.
            self_ind (int): Index in cc and matrix associated with this node.
                Should be either 1 or 2.

        """

        mg = data_edge["mortar_grid"]

        # From the mortar displacements, we want to
        # 1) Take the jump between the two mortar sides,
        # 2) Project to the secondary grid and
        # 3) Extract the normal component.

        # Define projections and rotations
        nd = g.dim + 1
        proj = mg.mortar_to_secondary_avg(nd=nd)
        jump_on_secondary = proj * mg.sign_of_mortar_sides(nd=nd)
        rotation = data["tangential_normal_projection"]

        normal_component = rotation.project_normal(g.num_cells)

        # Obtain possibly heterogeneous biot alpha values
        biot_alpha = data[pp.PARAMETERS].expand_scalars(
            g.num_cells, self.flow_keyword, ["biot_alpha"]
        )[0]
        # Project the previous solution to the secondary grid
        previous_displacement_jump_global_coord = (
            jump_on_secondary * data_edge[pp.STATE][self.mortar_variable]
        )
        # Rotated displacement jumps. These are in the local coordinates, on
        # the lower-dimensional grid
        previous_displacement_jump_normal = (
            normal_component * previous_displacement_jump_global_coord
        )
        # The same procedure is applied to the unknown displacements, by assembling the
        # jump operator, projection and normal component extraction in the coupling matrix.
        # Finally, we integrate over the cell volume.
        vol = sps.dia_matrix((g.cell_volumes, 0), shape=(g.num_cells, g.num_cells))
        cc[self_ind, 2] += (
            sps.diags(biot_alpha) * vol * normal_component * jump_on_secondary
        )

        # We assume implicit Euler in Biot, thus the div_u term appears
        # on the rhs as div_u^{k-1}. This results in a contribution to the
        # rhs for the coupling variable also.
        # This term is negative (u^k - u^{k-1}) and moved to
        # the rhs, yielding the same sign as for the k term on the lhs.
        rhs[self_ind] += sps.diags(biot_alpha) * vol * previous_displacement_jump_normal


class BiotStabilization(Discretization):
    """Class for the stabilization term of the Biot equation."""

    @pp.time_logger(sections=module_sections)
    def __init__(self, keyword="mechanics", variable="pressure"):
        """Set the two keywords.

        The keywords are used to access and store parameters and discretization
        matrices.
        """
        self.keyword = keyword
        # Set variable name for the scalar variable (pressure)
        self.variable = variable

<<<<<<< HEAD
        # Use same keyword as in Biot class
        self.stabilization_matrix_key = Biot().stabilization_matrix_key

=======
    @pp.time_logger(sections=module_sections)
>>>>>>> dd147c2d
    def ndof(self, g):
        """Return the number of degrees of freedom associated to the method.

        In this case number of cells times dimension (stress dof).

        Parameter
        ---------
        g: grid, or a subclass.

        Return
        ------
        dof: the number of degrees of freedom.

        """
        return g.num_cells

    @pp.time_logger(sections=module_sections)
    def discretize(self, g, data):
        """Discretize the stabilization term of the Biot equation.

        Parameters:
            g (pp.Grid): grid, or a subclass, with geometry fields computed.
            data (dict): For entries, see above.

        Raises:
            NotImplementedError, the discretization should be performed using the
            discretize method of the Biot class.
        """
        raise NotImplementedError(
            """No discretize method implemented for the BiotStabilization
                                  class. See the Biot class."""
        )

    @pp.time_logger(sections=module_sections)
    def assemble_matrix_rhs(self, g, data):
        """Return the matrix and right-hand side for a discretization of the
        stabilization term of the Biot equation.

        Parameters:
            g : grid, or a subclass, with geometry fields computed.
            data: dictionary to store the data. For details on necessary keywords,
                see method discretize()

        Returns:
            matrix: sparse csr (g.dim * g_num_cells, g.dim * g_num_cells) Discretization
            matrix.
            rhs: array (g.dim * g_num_cells) Right-hand side.
        """
        return self.assemble_matrix(g, data), self.assemble_rhs(g, data)

    @pp.time_logger(sections=module_sections)
    def assemble_matrix(self, g, data):
        """Return the matrix and right-hand side for a discretization of the
        stabilization term of the Biot equation.

        Parameters:
            g (Grid): Computational grid, with geometry fields computed.
            data (dictionary): With data stored.

        Returns:
            scipy.sparse.csr_matrix: System matrix of this discretization. The
                size of the matrix will depend on the specific discretization.

        Raises:
            ValueError if the stabilization term has not already been
            discretized.
        """

        mat_key = self.stabilization_matrix_key
        matrix_dictionary = data[pp.DISCRETIZATION_MATRICES][self.keyword]
        if mat_key not in matrix_dictionary.keys():
            raise ValueError(
                """BiotStabilization class requires a pre-computed
                             discretization to be stored in the matrix dictionary."""
            )
        return matrix_dictionary[mat_key]

    @pp.time_logger(sections=module_sections)
    def assemble_rhs(self, g, data):
        """Return the right-hand side for the stabilization part of the displacement
        divergence term.

        For the time being, we assume an IE temporal discretization.


        Parameters:
            g (Grid): Computational grid.
            data (dictionary): With data stored.

        Returns:
            np.ndarray: Zero right hand side vector with representation of boundary
                conditions.
        """
        matrix_dictionary = data[pp.DISCRETIZATION_MATRICES][self.keyword]

        # The stabilization is the pressure contribution to the div u part of the
        # fluid mass conservation, thus needs a right hand side in the implicit Euler
        # discretization.
        pressure_0 = data[pp.STATE][self.variable]
        A_stability = matrix_dictionary[self.stabilization_matrix_key]
        rhs_time = A_stability * pressure_0

        # The stabilization has no rhs.
        rhs_bound = np.zeros(self.ndof(g))

        return rhs_bound + rhs_time<|MERGE_RESOLUTION|>--- conflicted
+++ resolved
@@ -130,7 +130,7 @@
 
         """
         raise NotImplementedError(
-            """This class cannot be used for assembly. 
+            """This class cannot be used for assembly.
     Use the ContactMechanicsBiot class instead."""
         )
 
@@ -142,159 +142,11 @@
             g (pp.Grid): Grid to be discretized.
             data (Dict): Data dictionary for this grid.
 
-<<<<<<< HEAD
         """
         raise NotImplementedError(
-            """This class cannot be used for assembly. 
+            """This class cannot be used for assembly.
     Use the ContactMechanicsBiot class instead."""
         )
-=======
-        Returns:
-            np.array: Right hand side term. Size (g.dim + 1) * g.num_cells.
-
-        """
-        # Contribution from boundary and right hand side
-        bnd = self.rhs_bound(g, data)
-        tm = self.rhs_time(g, data)
-        return bnd + tm
-
-    @pp.time_logger(sections=module_sections)
-    def rhs_bound(self, g: pp.Grid, data: Dict) -> np.ndarray:
-        """Boundary component of the right hand side.
-
-        TODO: Boundary effects of coupling terms.
-
-        There is an assumption on constant mechanics BCs, see DivU.assemble_matrix().
-
-        Parameters:
-            g: grid, or subclass, with geometry fields computed.
-            data: dictionary to store the data terms. Must have been through a
-                call to discretize() to discretization of right hand side.
-
-        Returns:
-            np.ndarray: Contribution to right hand side.
-
-        """
-        d = data[pp.PARAMETERS][self.mechanics_keyword]["bc_values"]
-        p = data[pp.PARAMETERS][self.flow_keyword]["bc_values"]
-
-        div_flow = pp.fvutils.scalar_divergence(g)
-        div_mech = pp.fvutils.vector_divergence(g)
-
-        matrices_m = data[pp.DISCRETIZATION_MATRICES][self.mechanics_keyword]
-        matrices_f = data[pp.DISCRETIZATION_MATRICES][self.flow_keyword]
-
-        bound_stress = matrices_m["bound_stress"]
-        bound_flux = matrices_f["bound_flux"]
-        if bound_stress.shape[0] != g.dim * g.num_faces:
-            # If the boundary conditions are given on the
-            # subfaces we have to map them to the faces
-            hf2f_nd = pp.fvutils.map_hf_2_f(g=g)
-            hf2f = pp.fvutils.map_hf_2_f(nd=1, g=g)
-            bound_stress = hf2f_nd * bound_stress
-            bound_flux = hf2f * bound_flux
-
-        dt = data[pp.PARAMETERS][self.flow_keyword]["time_step"]
-        p_bound = -div_flow * bound_flux * p * dt
-        s_bound = -div_mech * bound_stress * d
-        # Note that the following is zero only if the previous time step is zero.
-        # See comment in the DivU class
-        biot_alpha = data[pp.PARAMETERS][self.flow_keyword]["biot_alpha"]
-        div_u_rhs = -0 * biot_alpha * matrices_f["bound_div_u"] * d
-        return np.hstack((s_bound, p_bound + div_u_rhs))
-
-    @pp.time_logger(sections=module_sections)
-    def rhs_time(self, g: pp.Grid, data: Dict) -> np.ndarray:
-        """Time component of the right hand side (dependency on previous time
-        step).
-
-        TODO: 1) Generalize this to allow other methods than Euler backwards?
-              2) How about time dependent boundary conditions.
-
-        Parameters:
-            g: grid, or subclass, with geometry fields computed.
-            data: dictionary to store the data terms. Must have been through a
-                call to discretize() to discretization of right hand side. May
-                contain the field pp.STATE, storing the solution vectors from previous
-                time step. Defaults to zero.
-
-        Returns:
-            np.ndarray: Contribution to right hand side given the current state.
-
-        """
-        state = data.get(pp.STATE, None)
-        if state is None:
-            state = {
-                self.vector_variable: np.zeros(g.dim * g.num_cells),
-                self.scalar_variable: np.zeros(g.num_cells),
-            }
-
-        d = self.extract_vector(g, state[self.vector_variable], as_vector=True)
-        p = state[self.scalar_variable]
-
-        parameter_dictionary = data[pp.PARAMETERS][self.mechanics_keyword]
-        matrix_dictionaries = data[pp.DISCRETIZATION_MATRICES]
-
-        div_u = matrix_dictionaries[self.flow_keyword]["div_u"]
-
-        div_u_rhs = np.squeeze(parameter_dictionary["biot_alpha"] * div_u * d)
-        p_cmpr = matrix_dictionaries[self.flow_keyword]["mass"] * p
-
-        mech_rhs = np.zeros(g.dim * g.num_cells)
-
-        # The stabilization is the pressure contribution to the div u part of the
-        # fluid mass conservation, thus, it  need a right hand side in the implicit Euler
-        # discretization.
-        stab_time = matrix_dictionaries[self.flow_keyword]["biot_stabilization"] * p
-
-        return np.hstack((mech_rhs, div_u_rhs + p_cmpr + stab_time))
-
-    @pp.time_logger(sections=module_sections)
-    def discretize(self, g: pp.Grid, data: Dict) -> None:
-        """Discretize flow and mechanics equations using FV methods.
-
-        The parameters needed for the discretization are stored in the
-        dictionary data, which should contain the following mandatory keywords:
-
-            Related to flow equation (in data[pp.PARAMETERS][self.flow_keyword]):
-                second_order_tensor: Second order tensor representing hydraulic
-                    conductivity, i.e. permeability / fluid viscosity
-                bc: BoundaryCondition object for flow equation. Used in mpfa.
-
-            Related to mechanics equation (in data[pp.PARAMETERS][self.mechanids_keyword]):
-                fourt_order_tensor: Fourth order tensor representing elastic moduli.
-                bc: BoundaryCondition object for mechanics equation.
-                    Used in mpsa.
-
-        In addition, the following parameters are optional:
-
-            Related to coupling terms:
-                biot_alpha (double between 0 and 1): Biot's coefficient.
-                    Defaults to 1.
-
-            Related to numerics:
-                inverter (str): Which method to use for block inversion. See
-                    pp.fvutils.invert_diagonal_blocks for detail, and for default
-                    options.
-                mpsa_eta, mpfa_eta (double): Location of continuity point in MPSA and MPFA.
-                    Defaults to 1/3 for simplex grids, 0 otherwise.
-
-        The discretization is stored in the data dictionary, in the form of
-        several matrices representing different coupling terms. For details,
-        and how to combine these, see self.assemble_matrix()
-
-        Parameters:
-            g (grid): Grid to be discretized.
-            data (dictionary): Containing data for discretization. See above
-                for specification.
-
-        """
-        # Discretization is split into fluid flow, fluid compressibility and
-        # poro-mechanical effects
-        self._discretize_flow(g, data)
-        self._discretize_compr(g, data)
-        self._discretize_mech(g, data)
->>>>>>> dd147c2d
 
     @pp.time_logger(sections=module_sections)
     def assemble_matrix(self, g: pp.Grid, data: Dict) -> sps.spmatrix:
@@ -313,7 +165,7 @@
 
         """
         raise NotImplementedError(
-            """This class cannot be used for assembly. 
+            """This class cannot be used for assembly.
     Use the ContactMechanicsBiot class instead."""
         )
 
@@ -438,13 +290,8 @@
         for key in mech_in_flow:
             data[pp.DISCRETIZATION_MATRICES][self.mechanics_keyword].pop(key, None)
 
-<<<<<<< HEAD
     def discretize(self, g: pp.Grid, data: Dict) -> None:
         """Discretize the mechanics terms in a poromechanical system.
-=======
-    @pp.time_logger(sections=module_sections)
-    def _discretize_flow(self, g: pp.Grid, data: Dict) -> None:
->>>>>>> dd147c2d
 
         NOTE: This function does *not* dicretize purely flow-related terms (Darcy flow
         and compressibility).
@@ -452,35 +299,12 @@
         The parameters needed for the discretization are stored in the
         dictionary data, which should contain the following mandatory keywords:
 
-<<<<<<< HEAD
             Related to mechanics equation (in data[pp.PARAMETERS][self.mechanids_keyword]):
                 fourt_order_tensor: Fourth order tensor representing elastic moduli.
                 bc: BoundaryCondition object for mechanics equation.
                     Used in mpsa.
 
         In addition, the following parameters are optional:
-=======
-    @pp.time_logger(sections=module_sections)
-    def _discretize_compr(self, g: pp.Grid, data: Dict) -> None:
-        """
-        TODO: Sort out time step (inconsistent with MassMatrix).
-        """
-        parameter_dictionary: Dict[str, Any] = data[pp.PARAMETERS][self.flow_keyword]
-        matrix_dictionary: Dict[str, Any] = data[pp.DISCRETIZATION_MATRICES][
-            self.flow_keyword
-        ]
-        w = parameter_dictionary["mass_weight"]
-        volumes = g.cell_volumes
-        matrix_dictionary[self.mass_matrix_key] = sps.dia_matrix(
-            (volumes * w, 0), shape=(g.num_cells, g.num_cells)
-        )
-
-    @pp.time_logger(sections=module_sections)
-    def _discretize_mech(self, g: pp.Grid, data: Dict) -> None:
-        """
-        Discretization of poro-elasticity by the MPSA-W method.
->>>>>>> dd147c2d
-
             Related to coupling terms:
                 biot_alpha (double between 0 and 1): Biot's coefficient.
                     Defaults to 1.
@@ -1697,13 +1521,9 @@
         # Set variable name for the scalar variable (pressure)
         self.variable = variable
 
-<<<<<<< HEAD
         # Use same keyword as in Biot class
         self.stabilization_matrix_key = Biot().stabilization_matrix_key
 
-=======
-    @pp.time_logger(sections=module_sections)
->>>>>>> dd147c2d
     def ndof(self, g):
         """Return the number of degrees of freedom associated to the method.
 
