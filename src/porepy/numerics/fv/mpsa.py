"""
Implementation of the multi-point stress appoximation method, and also terms
related to poro-elastic coupling.

The methods are very similar to those of the MPFA method, although vector
equations tend to become slightly more complex thus, it may be useful to confer
that module as well.

"""
import warnings
import numpy as np
import scipy.sparse as sps
import logging
import porepy as pp

import porepy as pp
from porepy.numerics.fv.fv_elliptic import FVVectorElliptic
# Module-wide logger
logger = logging.getLogger(__name__)


<<<<<<< HEAD
class Mpsa(FVVectorElliptic):
=======
class Mpsa(Solver):
    def __init__(self, keyword="mechanics"):
        self.keyword = keyword
>>>>>>> a0eaaeb2

    def ndof(self, g):
        """
        Return the number of degrees of freedom associated to the method.
        In this case number of cells times dimension (stress dof).

        Parameter
        ---------
        g: grid, or a subclass.

        Return
        ------
        dof: the number of degrees of freedom.

        """
        return g.dim * g.num_cells

    # ------------------------------------------------------------------------------#

<<<<<<< HEAD
=======
    def assemble_matrix_rhs(self, g, data, discretize=True, **kwargs):

        """
        Return the matrix and right-hand side for a discretization of a second
        order elliptic equation using a FV method with a multi-point stress
        approximation.

        Parameters
        ----------
        g : grid, or a subclass, with geometry fields computed.
        data: dictionary to store the data. For details on necessary keywords,
            see method discretize()
        discretize (boolean, optional): default True. Whether to discetize
            prior to matrix assembly. If False, data should already contain
            discretization.

        Return
        ------
        matrix: sparse csr (g.dim * g_num_cells, g.dim * g_num_cells)
            Discretization matrix.
        rhs: array (g.dim * g_num_cells)
            Right-hand side which contains the boundary conditions and the scalar
            source term.
        """
        parameter_dictionary = data[pp.PARAMETERS][self.keyword]
        matrix_dictionary = data[pp.DISCRETIZATION_MATRICES][self.keyword]

        if discretize:
            self.discretize(g, data, **kwargs)
        div = fvutils.vector_divergence(g)
        stress = matrix_dictionary["stress"]
        bound_stress = matrix_dictionary["bound_stress"]
        M = div * stress

        f = parameter_dictionary["source"]
        bc_val = parameter_dictionary["bc_values"]

        return M, self.rhs(g, bound_stress, bc_val, f)

    # ------------------------------------------------------------------------------#

>>>>>>> a0eaaeb2
    def discretize(self, g, data, **kwargs):
        """
        Discretize the vector elliptic equation by the multi-point stress

        The method computes fluxes over faces in terms of displacements in
        adjacent cells (defined as the two cells sharing the face).

        The name of data in the input dictionary (data) are:
        param : Parameter(Class). Contains the following parameters:
            tensor : fourth_order_tensor
                Permeability defined cell-wise. If not given a identity permeability
                is assumed and a warning arised.
            bc : boundary conditions (optional)
            bc_val : dictionary (optional)
                Values of the boundary conditions. The dictionary has at most the
                following keys: 'dir' and 'neu', for Dirichlet and Neumann boundary
                conditions, respectively.
            apertures : (np.ndarray) (optional) apertures of the cells for scaling of
                the face normals.

        Parameters
        ----------
        g : grid, or a subclass, with geometry fields computed.
        data: dictionary to store the data.
        """
        parameter_dictionary = data[pp.PARAMETERS][self.keyword]
        matrix_dictionary = data[pp.DISCRETIZATION_MATRICES][self.keyword]
        c = parameter_dictionary["fourth_order_tensor"]
        bnd = parameter_dictionary["bc"]

        partial = data.get("partial_update", False)
        if not partial:
<<<<<<< HEAD
            stress, bound_stress, bound_displacement_cell, bound_displacement_face = mpsa(
                g, c, bnd, **kwargs)
            data[self._key() + "stress"] = stress
            data[self._key() + "bound_stress"] = bound_stress
            data[self._key() + "bound_displacement_cell"]  = bound_displacement_cell
            data[self._key() + "bound_displacement_face"]  = bound_displacement_face
        else:
            a = data["param"].aperture
            pp.fvutils.partial_discretization(
                g, data, c, bnd, a, mpsa_partial, physics=self.physics
=======
            stress, bound_stress = mpsa(g, c, bnd, **kwargs)
            matrix_dictionary["stress"] = stress
            matrix_dictionary["bound_stress"] = bound_stress
        else:
            a = parameter_dictionary["aperture"]
            fvutils.partial_discretization(
                g, data, c, bnd, a, mpsa_partial, keyword=self.keyword
>>>>>>> a0eaaeb2
            )

class FracturedMpsa(Mpsa):
    """
    Subclass of MPSA for discretizing a fractured domain. Adds DOFs on each
    fracture face which describe the fracture deformation.
    """

<<<<<<< HEAD
    def __init__(self,keyword, given_traction=False, **kwargs):
        Mpsa.__init__(self,keyword, **kwargs)
        if not hasattr(self, "physics"):
            raise AttributeError("Mpsa must assign physics")
=======
    def __init__(self, given_traction=False, **kwargs):
        Mpsa.__init__(self, **kwargs)
        if not hasattr(self, "keyword"):
            raise AttributeError("Mpsa must assign keyword")
>>>>>>> a0eaaeb2
        self.given_traction_flag = given_traction

    def ndof(self, g):
        """
        Return the number of degrees of freedom associated to the method.
        In this case number of cells times dimension (stress dof).

        Parameter
        ---------
        g: grid, or a subclass.

        Return
        ------
        dof: the number of degrees of freedom.

        """
        num_fracs = np.sum(g.tags["fracture_faces"])
        return g.dim * (g.num_cells + num_fracs)

    def assemble_matrix_rhs(self, g, data, discretize=True, **kwargs):
        """
        Return the matrix and right-hand side for a discretization of a second
        order elliptic equation using a FV method with a multi-point stress
        approximation with dofs added on the fracture interfaces.

        Parameters
        ----------
        g : grid, or a subclass, with geometry fields computed.
        data: dictionary to store the data. For details on necessary keywords,
            see method discretize()
        discretize (boolean, optional): default True. Whether to discetize
            prior to matrix assembly. If False, data should already contain
            discretization.

        Return
        ------
        matrix: sparse csr (g.dim * g_num_cells + 2 * {#of fracture faces},
                            2 * {#of fracture faces})
            Discretization matrix.
        rhs: array (g.dim * g_num_cells  + g.dim * num_frac_faces)
            Right-hand side which contains the boundary conditions and the scalar
            source term.
        """
        if discretize:
            self.discretize_fractures(g, data, **kwargs)

<<<<<<< HEAD
        stress = data[self._key() + "stress"]
        bound_stress = data[self._key() +"bound_stress"]
        b_e = data["b_e"]
        A_e = data["A_e"]
=======
        parameter_dictionary = data[pp.PARAMETERS][self.keyword]
        matrix_dictionary = data[pp.DISCRETIZATION_MATRICES][self.keyword]
        stress = matrix_dictionary["stress"]
        bound_stress = matrix_dictionary["bound_stress"]
        b_e = matrix_dictionary["b_e"]
        A_e = matrix_dictionary["A_e"]
>>>>>>> a0eaaeb2

        if self.given_traction_flag:
            L, b_l = self.given_traction(g, stress, bound_stress)
        else:
            L, b_l = self.given_slip_distance(g, stress, bound_stress)

        bc_val = parameter_dictionary["bc_values"]

        frac_faces = np.matlib.repmat(g.tags["fracture_faces"], g.dim, 1)
        if parameter_dictionary["bc"].bc_type == "scalar":
            frac_faces = frac_faces.ravel("F")
        elif parameter_dictionary["bc"].bc_type == "vectorial":
            bc_val = bc_val.ravel("F")
        else:
            raise ValueError("Unknown boundary type")

        slip_distance = parameter_dictionary["slip_distance"]

        A = sps.vstack((A_e, L), format="csr")
        rhs = np.hstack((b_e * bc_val, b_l * (slip_distance + bc_val)))

        return A, rhs

    def rhs(self, g, data):
        """
        Return the matrix and right-hand side for a discretization of a second
        order elliptic equation using a FV method with a multi-point stress
        approximation with dofs added on the fracture interfaces.

        Parameters
        ----------
        g : grid, or a subclass, with geometry fields computed.
        data: dictionary to store the data. For details on necessary keywords,
            see method discretize()
        discretize (boolean, optional): default True. Whether to discetize
            prior to matrix assembly. If False, data should already contain
            discretization.

        Return
        ------
        matrix: sparse csr (g.dim * g_num_cells + 2 * {#of fracture faces},
                            2 * {#of fracture faces})
            Discretization matrix.
        rhs: array (g.dim * g_num_cells  + g.dim * num_frac_faces)
            Right-hand side which contains the boundary conditions and the scalar
            source term.
        """
<<<<<<< HEAD
        stress = data[self._key() +"stress"]
        bound_stress = data[self._key() +"bound_stress"]
        b_e = data["b_e"]
=======
        parameter_dictionary = data[pp.PARAMETERS][self.keyword]
        matrix_dictionary = data[pp.DISCRETIZATION_MATRICES][self.keyword]
        stress = matrix_dictionary["stress"]
        bound_stress = matrix_dictionary["bound_stress"]
        b_e = matrix_dictionary["b_e"]
>>>>>>> a0eaaeb2

        if self.given_traction_flag:
            _, b_l = self.given_traction(g, stress, bound_stress)
        else:
            _, b_l = self.given_slip_distance(g, stress, bound_stress)

        bc_val = parameter_dictionary["bc_values"]

        frac_faces = np.matlib.repmat(g.tags["fracture_faces"], 3, 1)
        if parameter_dictionary["bc"].bc_type == "scalar":
            frac_faces = frac_faces.ravel("F")

        elif parameter_dictionary["bc"].bc_type == "vectorial":
            bc_val = bc_val.ravel("F")
        else:
            raise ValueError("Unknown boundary type")

        slip_distance = parameter_dictionary["slip_distance"]

        rhs = np.hstack((b_e * bc_val, b_l * (slip_distance + bc_val)))

        return rhs

    def traction(self, g, data, sol):
        """
        Extract the traction on the faces from fractured fv solution.

        Parameters
        ----------
        g : grid, or a subclass, with geometry fields computed.
        sol : array (g.dim * (g.num_cells + {#of fracture faces}))
            Solution, stored as [cell_disp, fracture_disp]

        Return
        ------
        T : array (g.dim * g.num_faces)
            traction on each face

        """
        parameter_dictionary = data[pp.PARAMETERS][self.keyword]
        matrix_dictionary = data[pp.DISCRETIZATION_MATRICES][self.keyword]
        bc_val = parameter_dictionary["bc_values"].copy()
        frac_disp = self.extract_frac_u(g, sol)
        cell_disp = self.extract_u(g, sol)

        frac_faces = (g.frac_pairs).ravel("C")

        if parameter_dictionary["bc"].bc_type == "vectorial":
            bc_val = bc_val.ravel("F")

        frac_ind = pp.utils.mcolon.mcolon(g.dim * frac_faces, g.dim * frac_faces + g.dim)
        bc_val[frac_ind] = frac_disp

<<<<<<< HEAD
        T = data[self._key() +"stress"] * cell_disp + data[self._key() + "bound_stress"] * bc_val
=======
        T = (
            matrix_dictionary["stress"] * cell_disp
            + matrix_dictionary["bound_stress"] * bc_val
        )
>>>>>>> a0eaaeb2
        return T

    def extract_u(self, g, sol):
        """  Extract the cell displacement from fractured fv solution.

        Parameters
        ----------
        g : grid, or a subclass, with geometry fields computed.
        sol : array (g.dim * (g.num_cells + {#of fracture faces}))
            Solution, stored as [cell_disp, fracture_disp]

        Return
        ------
        u : array (g.dim * g.num_cells)
            displacement at each cell

        """
        # pylint: disable=invalid-name
        return sol[: g.dim * g.num_cells]

    def extract_frac_u(self, g, sol):
        """  Extract the fracture displacement from fractured fv solution.

        Parameters
        ----------
        g : grid, or a subclass, with geometry fields computed.
        sol : array (g.dim * (g.num_cells + {#of fracture faces}))
            Solution, stored as [cell_disp, fracture_disp]

        Return
        ------
        u : array (g.dim *{#of fracture faces})
            displacement at each fracture face

        """
        # pylint: disable=invalid-name
        return sol[g.dim * g.num_cells :]

    def discretize_fractures(self, g, data, faces=None, **kwargs):
        """
        Discretize the vector elliptic equation by the multi-point stress and added
        degrees of freedom on the fracture faces

        The method computes fluxes over faces in terms of displacements in
        adjacent cells (defined as the two cells sharing the face).

        The name of data in the input dictionary (data) are:
        param : Parameter(Class). Contains the following parameters:
            tensor : fourth_order_tensor
                Permeability defined cell-wise. If not given a identity permeability
                is assumed and a warning arised.
            bc : boundary conditions (optional)
            bc_val : dictionary (optional)
                Values of the boundary conditions. The dictionary has at most the
                following keys: 'dir' and 'neu', for Dirichlet and Neumann boundary
                conditions, respectively.
            apertures : (np.ndarray) (optional) apertures of the cells for scaling of
                the face normals.

        Parameters
        ----------
        g : grid, or a subclass, with geometry fields computed.
        data: dictionary to store the data.
        """

        #    dir_bound = g.get_all_boundary_faces()
        #    bound = bc.BoundaryCondition(g, dir_bound, ['dir'] * dir_bound.size)
        parameter_dictionary = data[pp.PARAMETERS][self.keyword]
        matrix_dictionary = data[pp.DISCRETIZATION_MATRICES][self.keyword]

        frac_faces = g.tags["fracture_faces"]

        bound = parameter_dictionary["bc"]

        if bound.bc_type == "scalar":
            bound.is_dir[frac_faces] = True
            bound.is_neu[frac_faces] = False
        elif bound.bc_type == "vectorial":
            bound.is_dir[:, frac_faces] = True
            bound.is_neu[:, frac_faces] = False
        else:
            raise ValueError("Unknow boundary condition type: " + bound.bc_type)
        if np.sum(bound.is_dir * bound.is_neu) != 0:
            raise AssertionError("Found faces that are both dirichlet and neuman")
        # Discretize with normal mpsa
        self.discretize(g, data, **kwargs)
<<<<<<< HEAD
        stress, bound_stress = data[self._key() +"stress"], data[self._key() +"bound_stress"]
=======
        stress, bound_stress = (
            matrix_dictionary["stress"],
            matrix_dictionary["bound_stress"],
        )
>>>>>>> a0eaaeb2
        # Create A and rhs
        div = pp.fvutils.vector_divergence(g)
        a = div * stress
        b = div * bound_stress

        # we find the matrix indices of the fracture
        if faces is None:
            frac_faces = g.frac_pairs
            frac_faces_left = frac_faces[0]
            frac_faces_right = frac_faces[1]
        else:
            raise NotImplementedError("not implemented given faces")

        int_b_left = pp.utils.mcolon.mcolon(
            g.dim * frac_faces_left, g.dim * frac_faces_left + g.dim
        )
        int_b_right = pp.utils.mcolon.mcolon(
            g.dim * frac_faces_right, g.dim * frac_faces_right + g.dim
        )
        int_b_ind = np.ravel((int_b_left, int_b_right), "C")

        # We find the sign of the left and right faces.
        sgn_left = _sign_matrix(g, frac_faces_left)
        sgn_right = _sign_matrix(g, frac_faces_right)
        # The displacement on the internal boundary face are considered unknowns,
        # so we move them over to the lhs. The rhs now only consists of the
        # external boundary faces
        b_internal = b[:, int_b_ind]
        b_external = b.copy()
        pp.utils.sparse_mat.zero_columns(b_external, int_b_ind)

        bound_stress_external = bound_stress.copy().tocsc()
        pp.utils.sparse_mat.zero_columns(bound_stress_external, int_b_ind)
        # We assume that the traction on the left hand side is equal but
        # opisite

        frac_stress_diff = (
            sgn_left * bound_stress[int_b_left, :]
            + sgn_right * bound_stress[int_b_right, :]
        )[:, int_b_ind]
        internal_stress = sps.hstack(
            (
                sgn_left * stress[int_b_left, :] + sgn_right * stress[int_b_right, :],
                frac_stress_diff,
            )
        )

        A = sps.vstack((sps.hstack((a, b_internal)), internal_stress), format="csr")
        # negative sign since we have moved b_external from lhs to rhs
        d_b = -b_external
        # sps.csr_matrix((int_b_left.size, g.num_faces * g.dim))
        d_t = (
            -sgn_left * bound_stress_external[int_b_left]
            - sgn_right * bound_stress_external[int_b_right]
        )

        b_matrix = sps.vstack((d_b, d_t), format="csr")

        matrix_dictionary["b_e"] = b_matrix
        matrix_dictionary["A_e"] = A

    def given_traction(self, g, stress, bound_stress, faces=None, **kwargs):
        # we find the matrix indices of the fracture
        if faces is None:
            frac_faces = g.frac_pairs
            frac_faces_left = frac_faces[0]
            frac_faces_right = frac_faces[1]
        else:
            raise NotImplementedError("not implemented given faces")

        int_b_left = pp.utils.mcolon.mcolon(
            g.dim * frac_faces_left, g.dim * frac_faces_left + g.dim
        )
        int_b_right = pp.utils.mcolon.mcolon(
            g.dim * frac_faces_right, g.dim * frac_faces_right + g.dim
        )
        int_b_ind = np.ravel((int_b_left, int_b_right), "C")

        # We find the sign of the left and right faces.
        sgn_left = _sign_matrix(g, frac_faces_left)
        sgn_right = _sign_matrix(g, frac_faces_right)

        # We obtain the stress from boundary conditions on the domain boundary
        bound_stress_external = bound_stress.copy().tocsc()
        pp.utils.sparse_mat.zero_columns(bound_stress_external, int_b_ind)
        bound_stress_external = bound_stress_external.tocsc()

        # We construct the L matrix, i.e., we set the traction on the left
        # fracture side
        frac_stress = (sgn_left * bound_stress[int_b_left, :])[:, int_b_ind]

        L = sps.hstack((sgn_left * stress[int_b_left, :], frac_stress))

        # negative sign since we have moved b_external from lhs to rhs
        d_t = (
            sps.csr_matrix(
                (np.ones(int_b_left.size), (np.arange(int_b_left.size), int_b_left)),
                (int_b_left.size, g.num_faces * g.dim),
            )
            - sgn_left * bound_stress_external[int_b_left]
        )  # \
        #        + sgn_right * bound_stress_external[int_b_right]

        return L, d_t

    def given_slip_distance(self, g, stress, bound_stress, faces=None):
        # we find the matrix indices of the fracture
        if faces is None:
            frac_faces = g.frac_pairs
            frac_faces_left = frac_faces[0]
            frac_faces_right = frac_faces[1]
        else:
            raise NotImplementedError("not implemented given faces")

        int_b_left = pp.utils.mcolon.mcolon(
            g.dim * frac_faces_left, g.dim * frac_faces_left + g.dim
        )
        int_b_right = pp.utils.mcolon.mcolon(
            g.dim * frac_faces_right, g.dim * frac_faces_right + g.dim
        )
        int_b_ind = np.ravel((int_b_left, int_b_right), "C")

        # We construct the L matrix, by assuming that the relative displacement
        # is given
        L = sps.hstack(
            (
                sps.csr_matrix((int_b_left.size, g.dim * g.num_cells)),
                sps.identity(int_b_left.size),
                -sps.identity(int_b_right.size),
            )
        )

        d_f = sps.csr_matrix(
            (np.ones(int_b_left.size), (np.arange(int_b_left.size), int_b_left)),
            (int_b_left.size, g.num_faces * g.dim),
        )

        return L, d_f


# ------------------------------------------------------------------------------#


def mpsa(
    g,
    constit,
    bound,
    eta=None,
    inverter=None,
    max_memory=None,
    hf_disp=False,
    hf_eta=None,
    **kwargs
):
    """
    Discretize the vector elliptic equation by the multi-point stress
    approximation method, specifically the weakly symmetric MPSA-W method.

    The method computes stresses over faces in terms of displacments in
    adjacent cells (defined as all cells sharing at least one vertex with the
    face).  This corresponds to the MPSA-W method, see

    Keilegavlen, Nordbotten: Finite volume methods for elasticity with weak
        symmetry. Int J Num. Meth. Eng. doi: 10.1002/nme.5538.

    Implementation needs:
        1) The local linear systems should be scaled with the elastic moduli
        and the local grid size, so that we avoid rounding errors accumulating
        under grid refinement / convergence tests.
        2) It should be possible to do a partial update of the discretization
        stensil (say, if we introduce an internal boundary, or modify the
        permeability field).
        3) For large grids, the current implementation will run into memory
        issues, due to the construction of a block diagonal matrix. This can be
        overcome by splitting the discretization into several partial updates.
        4) It probably makes sense to create a wrapper class to store the
        discretization, interface to linear solvers etc.
    Right now, there are concrete plans for 2) - 4).

    Parameters:
        g (core.grids.grid): grid to be discretized
        constit (pp.FourthOrderTensor) Constitutive law
        bound (pp.BoundarCondition) Class for boundary condition
        eta Location of pressure continuity point. Should be 1/3 for simplex
            grids, 0 otherwise. On boundary faces with Dirichlet conditions,
            eta=0 will be enforced.
        inverter (string) Block inverter to be used, either numba (default),
            cython or python. See fvutils.invert_diagonal_blocks for details.
        max_memory (double): Threshold for peak memory during discretization.
            If the **estimated** memory need is larger than the provided
            threshold, the discretization will be split into an appropriate
            number of sub-calculations, using mpsa_partial().
        hf_disp (bool) False: If true two matrices hf_cell, hf_bound is also returned such
            that hf_cell * U + hf_bound * u_bound gives the reconstructed displacement
            at the point on the face hf_eta. U is the cell centered displacement and
            u_bound the boundary conditions
        hf_eta (float) None: The point of displacment on the sub-faces. hf_eta=0 gives the
            displacement at the face centers while hf_eta=1 gives the displacements at
            the nodes. If None is given, the continuity points eta will be used.
    Returns:
        scipy.sparse.csr_matrix (shape num_faces, num_cells): stress
            discretization, in the form of mapping from cell displacement to
            face stresses.
            NOTE: The cell displacements are ordered cellwise (first u_x_1,
            u_y_1, u_x_2 etc)
        scipy.sparse.csr_matrix (shape num_faces, num_faces): discretization of
            boundary conditions. Interpreted as istresses induced by the boundary
            condition (both Dirichlet and Neumann). For Neumann, this will be
            the prescribed stress over the boundary face, and possibly stress
            on faces having nodes on the boundary. For Dirichlet, the values
            will be stresses induced by the prescribed displacement.
            Incorporation as a right hand side in linear system by
            multiplication with divergence operator.
            NOTE: The stresses are ordered facewise (first s_x_1, s_y_1 etc)
        If hf_disp is True the following will also be returned
        scipy.sparse.csr_matrix (g.dim*shape num_hfaces, g.dim*num_cells):
            displacement reconstruction for the displacement at the sub-faces. This is
            the contribution from the cell-center displacements.
            NOTE: The sub-face displacements are ordered cell wise
            (U_x_0, U_x_1, ..., U_x_n, U_y0, U_y1, ...)
        scipy.sparse.csr_matrix (g.dim*shape num_hfaces, g.dim*num_faces):
            displacement reconstruction for the displacement at the half faces.
            This is the contribution from the boundary conditions.
            NOTE: The half-face displacements are ordered cell wise
            (U_x_0, U_x_1, ..., U_x_n, U_y0, U_y1, ...)


    Example:
        # Set up a Cartesian grid
        g = structured.CartGrid([5, 5])
        c =tensor.FourthOrderTensor(g.dim, np.ones(g.num_cells))

        # Dirirchlet boundary conditions
        bound_faces = g.get_all_boundary_faces().ravel()
        bnd = bc.BoundaryCondition(g, bound_faces, ['dir'] * bound_faces.size)

        # Discretization
        stress, bound_stress = mpsa(g, c, bnd)

        # Source in the middle of the domain
        q = np.zeros(g.num_cells * g.dim)
        q[12 * g.dim] = 1

        # Divergence operator for the grid
        div = fvutils.vector_divergence(g)

        # Discretization matrix
        A = div * stress

        # Assign boundary values to all faces on the bounary
        bound_vals = np.zeros(g.num_faces * g.dim)
        bound_vals[bound_faces] = np.arange(bound_faces.size * g.dim)

        # Assemble the right hand side and solve
        rhs = -q - div * bound_stress * bound_vals
        x = sps.linalg.spsolve(A, rhs)
        s = stress * x + bound_stress * bound_vals

    """
    if bound.bc_type != "vectorial":
        raise AttributeError("MPSA must be given a vectorial boundary condition")

    if eta is None:
        eta = pp.fvutils.determine_eta(g)

    if max_memory is None:
        # For the moment nothing to do here, just call main mpfa method for the
        # entire grid.
        # TODO: We may want to estimate the memory need, and give a warning if
        # this seems excessive
        stress, bound_stress, hf_cell, hf_bound = _mpsa_local(
                g,
                constit,
                bound,
                eta=eta,
                inverter=inverter,
                hf_disp=hf_disp,
                hf_eta=hf_eta,
            )
    else:
        # Estimate number of partitions necessary based on prescribed memory
        # usage
        peak_mem = _estimate_peak_memory_mpsa(g)
        num_part = np.ceil(peak_mem / max_memory)

        logger.info("Split MPSA discretization into " + str(num_part) + " parts")

        # Let partitioning module apply the best available method
        part = pp.partition(g, num_part)

        # Empty fields for stress and bound_stress. Will be expanded as we go.
        # Implementation note: It should be relatively straightforward to
        # estimate the memory need of stress (face_nodes -> node_cells ->
        # unique).
        stress = sps.csr_matrix((g.num_faces * g.dim, g.num_cells * g.dim))
        bound_stress = sps.csr_matrix((g.num_faces * g.dim, g.num_faces * g.dim))

        cn = g.cell_nodes()

        face_covered = np.zeros(g.num_faces, dtype=np.bool)

        for p in np.unique(part):
            # Cells in this partitioning
            cell_ind = np.argwhere(part == p).ravel("F")
            # To discretize with as little overlap as possible, we use the
            # keyword nodes to specify the update stencil. Find nodes of the
            # local cells.
            active_cells = np.zeros(g.num_cells, dtype=np.bool)
            active_cells[cell_ind] = 1
            active_nodes = np.squeeze(np.where((cn * active_cells) > 0))

            # Perform local discretization.
            loc_stress, loc_bound_stress, loc_faces = mpsa_partial(
                g, constit, bound, eta=eta, inverter=inverter, nodes=active_nodes
            )

            # Eliminate contribution from faces already covered
            eliminate_ind = pp.fvutils.expand_indices_nd(face_covered, g.dim)
            pp.fvutils.zero_out_sparse_rows(loc_stress, eliminate_ind)
            pp.fvutils.zero_out_sparse_rows(loc_bound_stress, eliminate_ind)

            face_covered[loc_faces] = 1

            stress += loc_stress
            bound_stress += loc_bound_stress


    return stress, bound_stress, hf_cell, hf_bound


def mpsa_update_partial(
    stress,
    bound_stress,
    hf_cell,
    hf_bound,
    g,
    constit,
    bound,
    eta=None,
    hf_eta=None,
    inverter="numba",
    cells=None,
    faces=None,
    nodes=None,
    apertures=None,
):
    """
    Given a discretization this function rediscretize parts of the domain.
    This is a fast way to update the discretization if you change, say the
    boundary conditions, have a growth of fractures, or a change in aperture.

    Parameters:
    stress (scipy.sparse.csr_matrix (shape num_faces, num_cells)): stress
            discretization to be updated. As returned from mpsa(...).
    bound_stress (scipy.sparse.csr_matrix (shape num_faces, num_faces)): bound stress
            discretization of boundary conditions as returned form mpsa(...).
    hf_cell (scipy.sparse.csr_matrix (g.dim*shape num_hfaces, g.dim*num_cells)):
            Defaults to None. If None is given only stress and bound_stress is updated.
            If a matrix is given it is updated for the displacement reconstruction
            at the sub faces.
    hf_bound (scipy.sparse.csr_matrix (g.dim*shape num_hfaces, g.dim*num_faces)):
            Defaults to None. If None is given only stress and bound_stress is updated.
            If a matrix is given it is updated for the displacement reconstruction
            at the sub faces.
    This is just a wrapper for the mpsa_partial(...), see this function for information
    abount the remainding parameters.

    returns:
    stress (scipy.sparse.csr_matrix (shape num_faces, num_cells)): stress
            discretization that has been updated for given cells, faces or nodes.
    bound_stress (scipy.sparse.csr_matrix (shape num_faces, num_faces)): bound stress
            discretization of boundary conditions that has been updated for given cells,
            faces or nodes.
    if hf_cell is not None:
    hf_cell (scipy.sparse.csr_matrix (g.dim*shape num_hfaces, g.dim*num_cells)):
        The matrix for reconstruction the displacement at the sub_faces that has been
        updated for the given cells, faces or nodes
    hf_bound (scipy.sparse.csr_matrix (g.dim*shape num_hfaces, g.dim*num_faces)):
        The matrix for reconstruction the displacement at the sub_faces that has been
        updated for the given cells, faces or nodes
    """
    stress = stress.copy()
    bound_stress = bound_stress.copy()
    hf_cell = hf_cell.copy()
    hf_bound = hf_bound.copy()

    stress_loc, bound_stress_loc, hf_cell_loc, hf_bound_loc, active_faces = mpsa_partial(
            g,
            constit,
            bound,
            eta,
            inverter,
            cells,
            faces,
            nodes=nodes,
            apertures=apertures,
            hf_disp=True,
            hf_eta=hf_eta,
        )

    # Remove old rows
    eliminate_ind = pp.fvutils.expand_indices_nd(active_faces, g.dim)
    pp.fvutils.zero_out_sparse_rows(stress, eliminate_ind)
    pp.fvutils.zero_out_sparse_rows(bound_stress, eliminate_ind)
    stress += stress_loc
    bound_stress += bound_stress_loc

    # We now update the values for the reconstruction of displacement.This is
    # equivalent to what is done for the stress and
    # bound_stress, but as we are working with subfaces some more care has to be
    # taken.
    # First, find the active subfaces associated with the active_faces
    subcell_topology = pp.fvutils.SubcellTopology(g)
    active_subfaces = np.where(np.in1d(subcell_topology.fno_unique, active_faces))[
        0
    ]
    # We now expand the indices for each dimension. 
    # The indices are ordered as first all variables of subface 1 then all variables
    # of subface 2, etc. Duplicate indices for each dimension and multipy by g.dim to
    # obtain correct x-index.
    sub_eliminate_ind = g.dim * np.tile(active_subfaces, (g.dim, 1))
    # Next add an increment to the y (and possible z) dimension to obtain correct index
    # For them
    sub_eliminate_ind += np.atleast_2d(np.arange(0, g.dim)).T
    sub_eliminate_ind = sub_eliminate_ind.ravel("F")
    # Zero out the faces we have updated
    pp.fvutils.zero_out_sparse_rows(hf_cell, sub_eliminate_ind)
    pp.fvutils.zero_out_sparse_rows(hf_bound, sub_eliminate_ind)
    # and add the update.
    hf_cell += hf_cell_loc
    hf_bound += hf_bound_loc
    return stress, bound_stress, hf_cell, hf_bound


def mpsa_partial(
    g,
    constit,
    bound,
    eta=None,
    inverter="numba",
    cells=None,
    faces=None,
    nodes=None,
    apertures=None,
    hf_disp=False,
    hf_eta=None,
):
    """
    Run an MPFA discretization on subgrid, and return discretization in terms
    of global variable numbers.

    Scenarios where the method will be used include updates of permeability,
    and the introduction of an internal boundary (e.g. fracture growth).

    The subgrid can be specified in terms of cells, faces and nodes to be
    updated. For details on the implementation, see
    fv_utils.cell_ind_for_partial_update()

    Parameters:
        g (porepy.grids.grid.Grid): grid to be discretized
        constit (porepy.params.tensor.SecondOrderTensor) permeability tensor
        bnd (porepy.params.bc.BoundaryCondition) class for boundary conditions
        faces (np.ndarray) faces to be considered. Intended for partial
            discretization, may change in the future
        eta Location of pressure continuity point. Should be 1/3 for simplex
            grids, 0 otherwise. On boundary faces with Dirichlet conditions,
            eta=0 will be enforced.
        inverter (string) Block inverter to be used, either numba (default),
            cython or python. See fvutils.invert_diagonal_blocks for details.
        cells (np.array, int, optional): Index of cells on which to base the
            subgrid computation. Defaults to None.
        faces (np.array, int, optional): Index of faces on which to base the
            subgrid computation. Defaults to None.
        nodes (np.array, int, optional): Index of nodes on which to base the
            subgrid computation. Defaults to None.
        apertures (np.array, int, optional): Cell apertures. Defaults to None.
            Unused for now, added for similarity to mpfa_partial.
        hf_disp (bool) False: If true two matrices hf_cell, hf_bound is also returned such
            that hf_cell * U + hf_bound * u_bound gives the reconstructed displacement
            at the point on the face hf_eta. U is the cell centered displacement and
            u_bound the boundary conditions
        hf_eta (float) None: The point of displacment on the half-faces. hf_eta=0 gives the
            displacement at the face centers while hf_eta=1 gives the displacements at
            the nodes. If None is given, the continuity points eta will be used.

        Note that if all of {cells, faces, nodes} are None, empty matrices will
        be returned.

    Returns:
        sps.csr_matrix (g.num_faces x g.num_cells): Stress discretization,
            computed on a subgrid.
        sps.csr_matrix (g,num_faces x g.num_faces): Boundary stress
            discretization, computed on a subgrid
        np.array (int): Global of the faces where the stress discretization is
            computed.
        If hf_disp is True the following will also be returned
        scipy.sparse.csr_matrix (g.dim*shape num_hfaces, g.dim*num_cells):
            displacement reconstruction for the displacement at the sub faces. This is
            the contribution from the cell-center displacements.
            NOTE: The half-face displacements are ordered sub_face wise
            (U_x_0, U_x_1, ..., U_x_n, U_y0, U_y1, ...)
        scipy.sparse.csr_matrix (g.dim*shape num_hfaces, g.dim*num_faces):
            displacement reconstruction for the displacement at the half faces.
            This is the contribution from the boundary conditions.
            NOTE: The half-face displacements are ordered sub_face wise
            (U_x_0, U_x_1, ..., U_x_n, U_y0, U_y1, ...)
    """
    if eta is None:
        eta = pp.fvutils.determine_eta(g)

    if cells is not None:
        warnings.warn("Cells keyword for partial mpfa has not been tested")
    if faces is not None:
        warnings.warn("Faces keyword for partial mpfa has not been tested")

    # Find computational stencil, based on specified cells, faces and nodes.
    ind, active_faces = pp.fvutils.cell_ind_for_partial_update(
        g, cells=cells, faces=faces, nodes=nodes
    )
    if (ind.size + active_faces.size) == 0:
        stress_glob = sps.csr_matrix(
            (g.dim * g.num_faces, g.dim * g.num_cells), dtype="float64"
        )
        bound_stress_glob = sps.csr_matrix(
            (g.dim * g.num_faces, g.dim * g.num_faces), dtype="float64"
        )
        return stress_glob, bound_stress_glob, active_faces
    # Extract subgrid, together with mappings between local and global
    # cells
    sub_g, l2g_faces, _ = pp.partition.extract_subgrid(g, ind)
    l2g_cells = sub_g.parent_cell_ind

    # Copy stiffness tensor, and restrict to local cells
    loc_c = constit.copy()
    loc_c.values = loc_c.values[::, ::, l2g_cells]
    # Also restrict the lambda and mu fields; we will copy the stiffness
    # tensors later.
    loc_c.lmbda = loc_c.lmbda[l2g_cells]
    loc_c.mu = loc_c.mu[l2g_cells]

    # Boundary conditions are slightly more complex. Find local faces
    # that are on the global boundary.
    # Then transfer boundary condition on those faces.

    loc_bnd = pp.BoundaryConditionVectorial(sub_g)
    loc_bnd.is_dir = bound.is_dir[:, l2g_faces]
    loc_bnd.is_rob = bound.is_rob[:, l2g_faces]
    loc_bnd.is_neu[loc_bnd.is_dir + loc_bnd.is_rob] = False

    # Discretization of sub-problem
    stress_loc, bound_stress_loc, hf_cell_loc, hf_bound_loc = _mpsa_local(
        sub_g,
        loc_c,
        loc_bnd,
        eta=eta,
        inverter=inverter,
        hf_disp=hf_disp,
        hf_eta=hf_eta,
    )

    face_map, cell_map = pp.fvutils.map_subgrid_to_grid(
        g, l2g_faces, l2g_cells, is_vector=True
    )
    # Update global face fields.
    stress_glob = face_map * stress_loc * cell_map
    bound_stress_glob = face_map * bound_stress_loc * face_map.transpose()

    # By design of mpfa, and the subgrids, the discretization will update faces
    # outside the active faces. Kill these.
    outside = np.setdiff1d(np.arange(g.num_faces), active_faces, assume_unique=True)
    eliminate_ind = pp.fvutils.expand_indices_nd(outside, g.dim)
    pp.fvutils.zero_out_sparse_rows(stress_glob, eliminate_ind)
    pp.fvutils.zero_out_sparse_rows(bound_stress_glob, eliminate_ind)

    # If we are returning the subface displacement reconstruction matrices we have
    # to do some more work. The following is equivalent to what is done for the stresses,
    # but as they are working on faces, the displacement reconstruction has to work on
    # subfaces.
    # First, we find the mappings from local subfaces to global subfaces
    subcell_topology = pp.fvutils.SubcellTopology(g)
    l2g_sub_faces = np.where(np.in1d(subcell_topology.fno_unique, l2g_faces))[0]
    # We now create a fake grid, just to be able to use the function map_subgrid_to_grid.
    subgrid = pp.CartGrid([1] * g.dim)
    subgrid.num_faces = subcell_topology.fno_unique.size
    subgrid.num_cells = g.num_cells
    sub_face_map, _ = pp.fvutils.map_subgrid_to_grid(
        subgrid, l2g_sub_faces, l2g_cells, is_vector=True
    )
    # The sub_face_map is now a map from local sub_faces to global subfaces.
    # Next we need to mat the the local sub face reconstruction "hf_cell_loc"
    # onto the global grid. The cells are ordered the same, so we can use the
    # cell_map from the stress computation. Similarly for the faces.
    hf_cell_glob = sub_face_map * hf_cell_loc * cell_map
    hf_bound_glob = sub_face_map * hf_bound_loc * face_map.T
    # Next we need to eliminate the subfaces outside the active faces.
    # We map from outside faces to outside subfaces
    sub_outside = np.where(np.in1d(subcell_topology.fno_unique, outside))[0]
    # Then expand the indices.
    # The indices are ordered as first all variables of subface 1 then all variables
    # of subface 2, etc. Duplicate indices for each dimension and multipy by g.dim to
    # obtain correct x-index.
    sub_eliminate_ind = g.dim * np.tile(sub_outside, (g.dim, 1))
    # Next add an increment to the y (and possible z) dimension to obtain correct index
    # For them
    sub_eliminate_ind += np.atleast_2d(np.arange(0, g.dim)).T
    sub_eliminate_ind = sub_eliminate_ind.ravel("F")
    # now kill the contribution of these faces
    pp.fvutils.zero_out_sparse_rows(hf_cell_glob, sub_eliminate_ind)
    pp.fvutils.zero_out_sparse_rows(hf_bound_glob, sub_eliminate_ind)
    return stress_glob, bound_stress_glob, hf_cell_glob, hf_bound_glob, active_faces


def _mpsa_local(
    g, constit, bound, eta=None, inverter="numba", hf_disp=False, hf_eta=None
):
    """
    Actual implementation of the MPSA W-method. To calculate the MPSA
    discretization on a grid, either call this method, or, to respect the
    privacy of this method, call the main mpsa method with no memory
    constraints.

    Implementation details:

    The displacement is discretized as a linear function on sub-cells (see
    reference paper). In this implementation, the displacement is represented by
    its cell center value and the sub-cell gradients.

    The method will give continuous stresses over the faces, and displacement
    continuity for certain points (controlled by the parameter eta). This can
    be expressed as a linear system on the form

        (i)   A * grad_u            = 0
        (ii)  B * grad_u + C * u_cc = 0
        (iii) 0            D * u_cc = I

    Here, the first equation represents stress continuity, and involves only
    the displacement gradients (grad_u). The second equation gives displacement
    continuity over cell faces, thus B will contain distances between cell
    centers and the face continuity points, while C consists of +- 1 (depending
    on which side the cell is relative to the face normal vector). The third
    equation enforces the displacement to be unity in one cell at a time. Thus
    (i)-(iii) can be inverted to express the displacement gradients as in terms
    of the cell center variables, that is, we can compute the basis functions
    on the sub-cells. Because of the method construction (again see reference
    paper), the basis function of a cell c will be non-zero on all sub-cells
    sharing a vertex with c. Finally, the fluxes as functions of cell center
    values are computed by insertion into Hook's law (which is essentially half
    of A from (i), that is, only consider contribution from one side of the
    face.

    Boundary values can be incorporated with appropriate modifications -
    Neumann conditions will have a non-zero right hand side for (i), Robin conditions
    will be on the form E * grad_u + F * u_cc = R, while
    Dirichlet gives a right hand side for (ii).

    In the implementation we will order the rows of the local system as follows;
    first enforce the force balance over the internal faces;
    T^L + T^R = 0.
    Then we will enforce the Neumann conditions
    T = T_NEUMAN,
    and the robin conditions
    T + robin_weight * U = R.
    The displacement continuity and Dirichlet conditions are comming last
    U^+ - U^- = 0.
    Note that for the Dirichlet conditions are not pulled out seperatly as the
    Neumann condition, mainly for legacy reasons. This meens that Dirichlet
    faces and internal faces are mixed together, decided by their face ordering.
    """
    if eta is None:
        eta = pp.fvutils.determine_eta(g)

    if bound.bc_type != "vectorial":
        raise AttributeError("MPSA must be given a vectorial boundary condition")
    # The grid coordinates are always three-dimensional, even if the grid is
    # really 2D. This means that there is not a 1-1 relation between the number
    # of coordinates of a point / vector and the real dimension. This again
    # violates some assumptions tacitly made in the discretization (in
    # particular that the number of faces of a cell that meets in a vertex
    # equals the grid dimension, and that this can be used to construct an
    # index of local variables in the discretization). These issues should be
    # possible to overcome, but for the moment, we simply force 2D grids to be
    # proper 2D.
    if g.dim == 2:
        g = g.copy()
        g.cell_centers = np.delete(g.cell_centers, (2), axis=0)
        g.face_centers = np.delete(g.face_centers, (2), axis=0)
        g.face_normals = np.delete(g.face_normals, (2), axis=0)
        g.nodes = np.delete(g.nodes, (2), axis=0)

        constit = constit.copy()
        constit.values = np.delete(constit.values, (2, 5, 6, 7, 8), axis=0)
        constit.values = np.delete(constit.values, (2, 5, 6, 7, 8), axis=1)

    nd = g.dim

    # Define subcell topology
    subcell_topology = pp.fvutils.SubcellTopology(g)
    # If g is not already a sub-grid we create one
    if bound.num_faces == subcell_topology.num_subfno_unique:
        subface_rhs = True
    else:
        # And we expand the boundary conditions to fit the sub-grid
        bound = pp.fvutils.boundary_to_sub_boundary(bound, subcell_topology)
        subface_rhs = False
    # Obtain mappings to exclude boundary faces
    bound_exclusion = pp.fvutils.ExcludeBoundaries(subcell_topology, bound, nd)
    # Most of the work is done by submethod for elasticity (which is common for
    # elasticity and poro-elasticity).

    hook, igrad, rhs_cells, _, _ = mpsa_elasticity(
        g, constit, subcell_topology, bound_exclusion, eta, inverter
    )

    hook_igrad = hook * igrad
    # NOTE: This is the point where we expect to reach peak memory need.
    del hook
    # Output should be on face-level (not sub-face)
    hf2f = pp.fvutils.map_hf_2_f(
        subcell_topology.fno_unique, subcell_topology.subfno_unique, nd
    )

    # Stress discretization
    stress = hook_igrad * rhs_cells
    # Right hand side for boundary discretization
    rhs_bound = create_bound_rhs(bound, bound_exclusion, subcell_topology, g, subface_rhs)
    # Discretization of boundary values
    bound_stress = hook_igrad * rhs_bound

    if not subface_rhs:
        bound_stress = hf2f * bound_stress * hf2f.T
        stress = hf2f * stress


    # Calculate the reconstruction of dispacement at faces
    if hf_eta is None:
        hf_eta = eta
    # We obtain the reconstruction of displacments
    dist_grad, cell_centers = reconstruct_displacement(
        g, subcell_topology, hf_eta
    )

    hf_cell = dist_grad * igrad * rhs_cells + cell_centers
    hf_bound = dist_grad * igrad * rhs_bound

    # The subface displacement is given by
    # hf_cell * u_cell_centers + hf_bound * u_bound_condition
    if not subface_rhs:
        hf_bound *= hf2f.T
    return stress, bound_stress, hf_cell, hf_bound


def mpsa_elasticity(g, constit, subcell_topology, bound_exclusion, eta, inverter):
    """
    This is the function where the real discretization takes place. It contains
    the parts that are common for elasticity and poro-elasticity, and was thus
    separated out as a helper function.

    The steps in the discretization are the same as in mpfa (although with
    everything being somewhat more complex since this is a vector equation).
    The mpfa function is currently more clean, so confer that for additional
    comments.

    Parameters:
        g: Grid
        constit: Constitutive law
        subcell_topology: Wrapper class for numbering of subcell faces, cells
            etc.
        bound_exclusion: Object that can eliminate faces related to boundary
            conditions.
        eta: Parameter determining the continuity point
        inverter: Parameter determining which method to use for inverting the
            local systems

    Returns:
        hook: Hooks law, ready to be multiplied with inverse gradients
        igrad: Inverse gradients
        rhs_cells: Right hand side used to get basis functions in terms of cell
            center displacements
        cell_node_blocks: Relation between cells and vertexes, used to group
            equations in linear system.
        hook_normal: Hooks law for the term div(I*p) in poro-elasticity
    """
    if bound_exclusion.bc_type != "vectorial":
        raise AttributeError("MPSA must be given a vectorial boundary condition")
    nd = g.dim

    # Compute product between normal vectors and stiffness matrices
    ncsym_all, ncasym, cell_node_blocks, sub_cell_index = _tensor_vector_prod(
        g, constit, subcell_topology
    )

    # Prepare for computation of forces due to cell center pressures (the term
    # div(I*p) in poro-elasticity equations. hook_normal will be used as a right
    # hand side by the biot disretization, but needs to be computed here, since
    # this is where we have access to the relevant data.
    ind_f = np.argsort(np.tile(subcell_topology.subhfno, nd), kind="mergesort")
    hook_normal = sps.coo_matrix(
        (np.ones(ind_f.size), (np.arange(ind_f.size), ind_f)),
        shape=(ind_f.size, ind_f.size),
    ) * (ncsym_all + ncasym)

    del ind_f

    # To avoid singular matrices we are not abe to add the asymetric part of the stress
    # tensor to the Neumann and Robin boundaries for nodes that only has more
    # Neumann-boundary faces than gradients. This will typically happen in the
    # corners where you only can have one gradient for the node. Normally if you
    # have at least one internal face connected to the node you are should be safe.
    # For the Neumann faces we eliminate the asymetic part this does in fact
    # lead to an inconsistency.
    _eliminate_ncasym_neumann(
        ncasym, subcell_topology, bound_exclusion, cell_node_blocks, nd
    )

    # The final expression of Hook's law will involve deformation gradients
    # on one side of the faces only; eliminate the other one.
    # Note that this must be done before we can pair forces from the two
    # sides of the faces.
    hook = __unique_hooks_law(ncsym_all, ncasym, subcell_topology, nd)

    # For the Robin boundary conditions we need to pair the forces with the
    # displacement.
    # The contribution of the displacement at the Robin boundary is
    # rob_grad * G + rob_cell * u (this is the displacement at the boundary scaled
    # with the Robin weight times the area of the faces),
    # where G are the gradients and u the cell center displacement. The Robin
    # condtion is then ncsym_rob * G + rob_grad * G + rob_cell * u
    ncsym_full = subcell_topology.pair_over_subfaces_nd(ncsym_all + ncasym)
    del ncasym
    ncsym_rob = bound_exclusion.keep_robin(ncsym_full)
    ncsym_neu = bound_exclusion.keep_neumann(ncsym_full)

    # Book keeping
    num_sub_cells = cell_node_blocks[0].size
    rob_grad, rob_cell = __get_displacement_submatrices_rob(
        g, subcell_topology, eta, num_sub_cells, bound_exclusion
    )

    # Pair the forces from each side.
    # ncsym * G is in fact (due to pair_over_subfaces)
    # ncsym_L * G_L + ncsym_R * G_R for the left and right faces.
    # We are here using ncsym_all and not the full tensor
    # ncsym_full = ncsym_all + ncasym. This is because
    # ncasym_L * G_L + ncasym_R * G_R = 0 due to symmetry.
    ncsym = subcell_topology.pair_over_subfaces_nd(ncsym_all)
    del ncsym_all
    # Boundary conditions are taken hand of in ncsym_rob, ncsym_neu or as Dirichlet.
    ncsym = bound_exclusion.exclude_boundary(ncsym)

    # The contribution of cell center displacement to stress continuity.
    # This is just zero (T_L + T_R = 0).
    num_subfno = subcell_topology.subfno.max() + 1
    hook_cell = sps.coo_matrix(
        (np.zeros(1), (np.zeros(1), np.zeros(1))),
        shape=(num_subfno * nd, (np.max(subcell_topology.cno) + 1) * nd),
    ).tocsr()
    # Here you have to be carefull if you ever change hook_cell to something else than
    # 0. Because we have pulled the Neumann conditions out of the stress condition
    # the following would give an index error. Instead you would have to make a
    # hook_cell_neu equal the number neumann_sub_faces, and a hook_cell_int equal the number
    # of internal sub_faces and use .keep_neu and .exclude_bnd. But since this is all zeros,
    # thi indexing does not matter.
    hook_cell = bound_exclusion.exclude_robin_dirichlet(hook_cell)

    # Matrices to enforce displacement continuity
    d_cont_grad, d_cont_cell = __get_displacement_submatrices(
        g, subcell_topology, eta, num_sub_cells, bound_exclusion
    )

    grad_eqs = sps.vstack([ncsym, ncsym_neu, ncsym_rob + rob_grad, d_cont_grad])

    del ncsym, d_cont_grad, ncsym_rob, rob_grad, ncsym_neu
    igrad = _inverse_gradient(
        grad_eqs,
        sub_cell_index,
        cell_node_blocks,
        subcell_topology.nno_unique,
        bound_exclusion,
        nd,
        inverter,
    )

    # Right hand side for cell center variables
    rhs_cells = -sps.vstack([hook_cell, rob_cell, d_cont_cell])
    return hook, igrad, rhs_cells, cell_node_blocks, hook_normal


def reconstruct_displacement(g, subcell_topology, eta=None):
    """
    Function for reconstructing the displacement at the half faces given the
    local gradients. For a subcell Ks associated with cell K and node s, the
    displacement at a point x is given by
    U_Ks + G_Ks (x - x_k),
    x_K is the cell center of cell k. The point at which we evaluate the displacement
    is given by eta, which is equivalent to the continuity points in mpsa.
    For an internal subface we will obtain two values for the displacement,
    one for each of the cells associated with the subface. The displacement given
    here is the average of the two. Note that at the continuity points the two
    displacements will by construction be equal.

    Parameters:
    Parameters:
        g: Grid
        subcell_topology: Wrapper class for numbering of subcell faces, cells
            etc.
        eta (float or ndarray, range=[0,1]): Optional. Parameter determining the point
            at which the displacement is evaluated. If eta is a nd-array it should be on
            the size of subcell_topology.num_subfno. If eta is not given the method will
            call fvutils.determine_eta(g) to set it.
    Returns:
        scipy.sparse.csr_matrix (g.dim*num_sub_faces, g.dim*num_cells):
            displacement reconstruction for the displacement at the half faces. This is
            the contribution from the cell-center displacements.
            NOTE: The half-face displacements are ordered sub-face_wise
            (U_x_0, U_x_1, ..., U_x_n, U_y0, U_y1, ...)
        scipy.sparse.csr_matrix (g.dim*num_sub_faces, g.dim*num_faces):
            displacement reconstruction for the displacement at the half faces.
            This is the contribution from the boundary conditions.
            NOTE: The half-face displacements are ordered sub_face wise
            (U_x_0, U_x_1, ..., U_x_n, U_y0, U_y1, ...)
    """
    if eta is None:
        eta = pp.fvutils.determine_eta(g)

    # Calculate the distance from the cell centers to continuity points
    D_g = pp.fvutils.compute_dist_face_cell(
        g, subcell_topology, eta, return_paired=False
    )
    # We here average the contribution on internal sub-faces.
    # If you want to get out both displacements on a sub-face your can remove
    # the averaging.
    _, IC, counts = np.unique(
        subcell_topology.subfno, return_inverse=True, return_counts=True
    )

    avg_over_subfaces = sps.coo_matrix(
        (1 / counts[IC], (subcell_topology.subfno, subcell_topology.subhfno))
    )
    D_g = avg_over_subfaces * D_g
    # expand indices to x-y-z
    D_g = sps.kron(sps.eye(g.dim), D_g)
    D_g = D_g.tocsr()

    # Get a mapping from cell centers to half-faces
    D_c = sps.coo_matrix(
        (1 / counts[IC], (subcell_topology.subfno, subcell_topology.cno))
    ).tocsr()
    # Expand indices to x-y-z
    D_c = sps.kron(sps.eye(g.dim), D_c)
    D_c = D_c.tocsc()
    # book keeping
    cell_node_blocks, _ = pp.utils.matrix_compression.rlencode(
        np.vstack((subcell_topology.cno, subcell_topology.nno))
    )
    num_sub_cells = cell_node_blocks[0].size
    # The column ordering of the displacement equilibrium equations are
    # formed as a Kronecker product of scalar equations. Bring them to the
    # same form as that applied in the force balance equations
    dist_grad, cell_centers = __rearange_columns_displacement_eqs(
        D_g, D_c, num_sub_cells, g.dim
    )
    # The row ordering is now first variable x of all subfaces then
    # variable y of all subfaces, etc. Change the ordering to first all variables
    # of first cell, then all variables of second cell, etc.
    P = row_major_to_col_major(cell_centers.shape, g.dim, 0)
    return P * dist_grad, P * cell_centers


# -----------------------------------------------------------------------------
#
# Below here are helper functions, which tend to be less than well documented.
#
# -----------------------------------------------------------------------------


def _estimate_peak_memory_mpsa(g):
    """ Rough estimate of peak memory need for mpsa discretization.
    """
    nd = g.dim
    num_cell_nodes = g.cell_nodes().sum(axis=1).A

    # Number of unknowns around a vertex: nd^2 per cell that share the vertex
    # for pressure gradients, and one per cell (cell center pressure)
    num_grad_unknowns = nd ** 2 * num_cell_nodes

    # The most expensive field is the storage of igrad, which is block diagonal
    # with num_grad_unknowns sized blocks. The number of elements is the square
    # of the local system size. The factor 2 accounts for matrix storage in
    # sparse format (rows and data; ignore columns since this is in compressed
    # format)
    igrad_size = np.power(num_grad_unknowns, 2).sum() * 2

    # The discretization of Hook's law will require nd^2 (that is, a gradient)
    # per sub-face per dimension
    num_sub_face = g.face_nodes.sum()
    hook_size = nd * num_sub_face * nd ** 2

    # Balancing of stresses will require 2*nd**2 (gradient on both sides)
    # fields per sub-face per dimension
    nk_grad_size = 2 * nd * num_sub_face * nd ** 2
    # Similarly, pressure continuity requires 2 * (nd+1) (gradient on both
    # sides, and cell center pressures) numbers
    pr_cont_size = 2 * (nd ** 2 + 1) * num_sub_face * nd

    total_size = igrad_size + hook_size + nk_grad_size + pr_cont_size

    # Not covered yet is various fields on subcell topology, mapping matrices
    # between local and block ordering etc.
    return total_size


def __get_displacement_submatrices(
    g, subcell_topology, eta, num_sub_cells, bound_exclusion
):
    nd = g.dim
    # Distance from cell centers to face centers, this will be the
    # contribution from gradient unknown to equations for displacement
    # continuity
    d_cont_grad = pp.fvutils.compute_dist_face_cell(g, subcell_topology, eta)

    # For force balance, displacements and stresses on the two sides of the
    # matrices must be paired
    d_cont_grad = sps.kron(sps.eye(nd), d_cont_grad)

    # Contribution from cell center potentials to local systems
    d_cont_cell = __cell_variable_contribution(g, subcell_topology)

    # Expand equations for displacement balance, and eliminate rows
    # associated with neumann boundary conditions
    d_cont_grad = bound_exclusion.exclude_neumann_robin(d_cont_grad)
    d_cont_cell = bound_exclusion.exclude_neumann_robin(d_cont_cell)

    # The column ordering of the displacement equilibrium equations are
    # formed as a Kronecker product of scalar equations. Bring them to the
    # same form as that applied in the force balance equations
    d_cont_grad, d_cont_cell = __rearange_columns_displacement_eqs(
        d_cont_grad, d_cont_cell, num_sub_cells, nd
    )

    return d_cont_grad, d_cont_cell


def __get_displacement_submatrices_rob(
    g, subcell_topology, eta, num_sub_cells, bound_exclusion
):
    nd = g.dim
    # Distance from cell centers to face centers, this will be the
    # contribution from gradient unknown to equations for displacement
    # at the boundary
    rob_grad = pp.fvutils.compute_dist_face_cell(g, subcell_topology, eta)

    # For the Robin condition the distance from the cell centers to face centers
    # will be the contribution from the gradients. We integrate over the subface
    # and multiply by the area
    num_nodes = np.diff(g.face_nodes.indptr)
    sgn = g.cell_faces[subcell_topology.fno_unique, subcell_topology.cno_unique].A
    scaled_sgn = (
        sgn[0]
        * g.face_areas[subcell_topology.fno_unique]
        / num_nodes[subcell_topology.fno_unique]
    )
    # pair_over_subfaces flips the sign so we flip it back
    rob_grad = sps.kron(sps.eye(nd), sps.diags(scaled_sgn) * rob_grad)
    # Contribution from cell center potentials to local systems
    rob_cell = sps.coo_matrix(
        (
            g.face_areas[subcell_topology.fno] / num_nodes[subcell_topology.fno],
            (subcell_topology.subfno, subcell_topology.cno),
        )
    ).tocsr()
    rob_cell = sps.kron(sps.eye(nd), rob_cell)

    # First do a basis transformation
    rob_grad = bound_exclusion.basis_matrix * rob_grad
    rob_cell = bound_exclusion.basis_matrix * rob_cell
    # And apply the robin weight in the rotated basis
    rob_grad = bound_exclusion.robin_weight * rob_grad
    rob_cell = bound_exclusion.robin_weight * rob_cell
    # Expand equations for displacement balance, and keep rows
    # associated with neumann boundary conditions. Remember we have already
    # rotated the basis above
    rob_grad = bound_exclusion.keep_robin(rob_grad, transform=False)
    rob_cell = bound_exclusion.keep_robin(rob_cell, transform=False)

    # The column ordering of the displacement equilibrium equations are
    # formed as a Kronecker product of scalar equations. Bring them to the
    # same form as that applied in the force balance equations
    rob_grad, rob_cell = __rearange_columns_displacement_eqs(
        rob_grad, rob_cell, num_sub_cells, nd
    )
    return rob_grad, rob_cell


def _split_stiffness_matrix(constit):
    """
    Split the stiffness matrix into symmetric and asymetric part

    Parameters
    ----------
    constit stiffness tensor

    Returns
    -------
    csym part of stiffness tensor that enters the local calculation
    casym part of stiffness matrix not included in local calculation
    """
    dim = np.sqrt(constit.values.shape[0])

    # We do not know how constit is used outside the discretization,
    # so create deep copies to avoid overwriting. Not really sure if this is
    # necessary
    csym = 0 * constit.copy().values
    casym = constit.copy().values

    # The copy constructor for the stiffness matrix will represent all
    # dimensions as 3d. If dim==2, delete the redundant rows and columns
    if dim == 2 and csym.shape[0] == 9:
        csym = np.delete(csym, (2, 5, 6, 7, 8), axis=0)
        csym = np.delete(csym, (2, 5, 6, 7, 8), axis=1)
        casym = np.delete(casym, (2, 5, 6, 7, 8), axis=0)
        casym = np.delete(casym, (2, 5, 6, 7, 8), axis=1)

    # The splitting is hard coded based on the ordering of elements in the
    # stiffness matrix
    if dim == 2:
        csym[0, 0] = casym[0, 0]
        csym[1, 1] = casym[1, 1]
        csym[2, 2] = casym[2, 2]
        csym[3, 0] = casym[3, 0]
        csym[0, 3] = casym[0, 3]
        csym[3, 3] = casym[3, 3]
    else:  # dim == 3
        csym[0, 0] = casym[0, 0]
        csym[1, 1] = casym[1, 1]
        csym[2, 2] = casym[2, 2]
        csym[3, 3] = casym[3, 3]
        csym[4, 4] = casym[4, 4]
        csym[5, 5] = casym[5, 5]
        csym[6, 6] = casym[6, 6]
        csym[7, 7] = casym[7, 7]
        csym[8, 8] = casym[8, 8]

        csym[4, 0] = casym[4, 0]
        csym[8, 0] = casym[8, 0]
        csym[0, 4] = casym[0, 4]
        csym[8, 4] = casym[8, 4]
        csym[0, 8] = casym[0, 8]
        csym[4, 8] = casym[4, 8]
    # The asymmetric part is whatever is not in the symmetric part
    casym -= csym
    return csym, casym


def _tensor_vector_prod(g, constit, subcell_topology):
    """ Compute product between stiffness tensor and face normals.

    The method splits the stiffness matrix into a symmetric and asymmetric
    part, and computes the products with normal vectors for each. The method
    also provides a unique identification of sub-cells (in the form of pairs of
    cells and nodes), and a global numbering of subcell gradients.

    Parameters:
        g: grid
        constit: Stiffness matrix, in the form of a fourth order tensor.
        subcell_topology: Numberings of subcell quantities etc.

    Returns:
        ncsym, ncasym: Product with face normals for symmetric and asymmetric
            part of stiffness tensors. On the subcell level. In effect, these
            will be stresses on subfaces, as functions of the subcell gradients
            (to be computed somewhere else). The rows first represent stresses
            in the x-direction for all faces, then y direction etc.
        cell_nodes_blocks: Unique pairing of cell and node numbers for
            subcells. First row: Cell numbers, second node numbers. np.ndarray.
        grad_ind: Numbering scheme for subcell gradients - gives a global
            numbering for the gradients. One column per subcell, the rows gives
            the index for the individual components of the gradients.

    """

    # Stack cells and nodes, and remove duplicate rows. Since subcell_mapping
    # defines cno and nno (and others) working cell-wise, this will
    # correspond to a unique rows (Matlab-style) from what I understand.
    # This also means that the pairs in cell_node_blocks uniquely defines
    # subcells, and can be used to index gradients etc.
    cell_node_blocks, blocksz = pp.utils.matrix_compression.rlencode(
        np.vstack((subcell_topology.cno, subcell_topology.nno))
    )

    nd = g.dim

    # Duplicates in [cno, nno] corresponds to different faces meeting at the
    # same node. There should be exactly nd of these. This test will fail
    # for pyramids in 3D
    if not np.all(blocksz == nd):
        raise AssertionError()

    # Define row and column indices to be used for normal vector matrix
    # Rows are based on sub-face numbers.
    # Columns have nd elements for each sub-cell (to store a vector) and
    # is adjusted according to block sizes
    _, cn = np.meshgrid(subcell_topology.subhfno, np.arange(nd))
    sum_blocksz = np.cumsum(blocksz)
    cn += pp.utils.matrix_compression.rldecode(sum_blocksz - blocksz[0], blocksz)
    ind_ptr_n = np.hstack((np.arange(0, cn.size, nd), cn.size))

    # Distribute faces equally on the sub-faces, and store in a matrix
    num_nodes = np.diff(g.face_nodes.indptr)
    normals = g.face_normals[:, subcell_topology.fno] / num_nodes[subcell_topology.fno]
    normals_mat = sps.csr_matrix((normals.ravel("F"), cn.ravel("F"), ind_ptr_n))

    # Then row and columns for stiffness matrix. There are nd^2 elements in
    # the gradient operator, and so the structure is somewhat different from
    # the normal vectors
    _, cc = np.meshgrid(subcell_topology.subhfno, np.arange(nd ** 2))
    sum_blocksz = np.cumsum(blocksz ** 2)
    cc += pp.utils.matrix_compression.rldecode(sum_blocksz - blocksz[0] ** 2, blocksz)
    ind_ptr_c = np.hstack((np.arange(0, cc.size, nd ** 2), cc.size))

    # Splitt stiffness matrix into symmetric and anti-symmatric part
    sym_tensor, asym_tensor = _split_stiffness_matrix(constit)

    # Getting the right elements out of the constitutive laws was a bit
    # tricky, but the following code turned out to do the trick
    sym_tensor_swp = np.swapaxes(sym_tensor, 2, 0)
    asym_tensor_swp = np.swapaxes(asym_tensor, 2, 0)

    # The first dimension in csym and casym represent the contribution from
    # all dimensions to the stress in one dimension (in 2D, csym[0:2,:,
    # :] together gives stress in the x-direction etc.
    # Define index vector to access the right rows
    rind = np.arange(nd)

    # Empty matrices to initialize matrix-tensor products. Will be expanded
    # as we move on
    zr = np.zeros(0)
    ncsym = sps.coo_matrix((zr, (zr, zr)), shape=(0, cc.max() + 1)).tocsr()
    ncasym = sps.coo_matrix((zr, (zr, zr)), shape=(0, cc.max() + 1)).tocsr()

    # For the asymmetric part of the tensor, we will apply volume averaging.
    # Associate a volume with each sub-cell, and a node-volume as the sum of
    # all surrounding sub-cells
    num_cell_nodes = g.num_cell_nodes()
    cell_vol = g.cell_volumes / num_cell_nodes
    node_vol = (
        np.bincount(subcell_topology.nno, weights=cell_vol[subcell_topology.cno])
        / g.dim
    )

    num_elem = cell_node_blocks.shape[1]
    map_mat = sps.coo_matrix(
        (np.ones(num_elem), (np.arange(num_elem), cell_node_blocks[1]))
    )
    weight_mat = sps.coo_matrix(
        (
            cell_vol[cell_node_blocks[0]] / node_vol[cell_node_blocks[1]],
            (cell_node_blocks[1], np.arange(num_elem)),
        )
    )
    # Operator for carying out the average
    average = sps.kron(map_mat * weight_mat, sps.identity(nd)).tocsr()

    for iter1 in range(nd):
        # Pick out part of Hook's law associated with this dimension
        # The code here looks nasty, it should be possible to get the right
        # format of the submatrices in a simpler way, but I couldn't do it.
        sym_dim = np.hstack(sym_tensor_swp[:, :, rind]).transpose()
        asym_dim = np.hstack(asym_tensor_swp[:, :, rind]).transpose()

        # Distribute (relevant parts of) Hook's law on subcells
        # This will be nd rows, thus cell ci is associated with indices
        # ci*nd+np.arange(nd)
        sub_cell_ind = pp.fvutils.expand_indices_nd(cell_node_blocks[0], nd)
        sym_vals = sym_dim[sub_cell_ind]
        asym_vals = asym_dim[sub_cell_ind]

        # Represent this part of the stiffness matrix in matrix form
        csym_mat = sps.csr_matrix((sym_vals.ravel("C"), cc.ravel("F"), ind_ptr_c))
        casym_mat = sps.csr_matrix((asym_vals.ravel("C"), cc.ravel("F"), ind_ptr_c))

        # Compute average around vertexes
        casym_mat = average * casym_mat

        # Compute products of normal vectors and stiffness tensors,
        # and stack dimensions vertically
        ncsym = sps.vstack((ncsym, normals_mat * csym_mat))
        ncasym = sps.vstack((ncasym, normals_mat * casym_mat))

        # Increase index vector, so that we get rows contributing to forces
        # in the next dimension
        rind += nd

    grad_ind = cc[:, ::nd]

    return ncsym, ncasym, cell_node_blocks, grad_ind


def _inverse_gradient(
    grad_eqs,
    sub_cell_index,
    cell_node_blocks,
    nno_unique,
    bound_exclusion,
    nd,
    inverter,
):
    # Mappings to convert linear system to block diagonal form
    rows2blk_diag, cols2blk_diag, size_of_blocks = _block_diagonal_structure(
        sub_cell_index, cell_node_blocks, nno_unique, bound_exclusion, nd
    )

    grad = rows2blk_diag * grad_eqs * cols2blk_diag
    # Compute inverse gradient operator, and map back again
    igrad = (
        cols2blk_diag
        * pp.fvutils.invert_diagonal_blocks(grad, size_of_blocks, method=inverter)
        * rows2blk_diag
    )
    print("max igrad: ", np.max(np.abs(igrad)))
    return igrad


def _block_diagonal_structure(
    sub_cell_index, cell_node_blocks, nno, bound_exclusion, nd
):
    """
    Define matrices to turn linear system into block-diagonal form.

    Parameters
    ----------
    sub_cell_index
    cell_node_blocks: pairs of cell and node pairs, which defines sub-cells
    nno node numbers associated with balance equations
    exclude_dirichlet mapping to remove rows associated with stress boundary
    exclude_neumann mapping to remove rows associated with displacement boundary

    Returns
    -------
    rows2blk_diag transform rows of linear system to block-diagonal form
    cols2blk_diag transform columns of linear system to block-diagonal form
    size_of_blocks number of equations in each block
    """

    # Stack node numbers of equations on top of each other, and sort them to
    # get block-structure. First eliminate node numbers at the boundary, where
    # the equations are either of flux or pressure continuity (not both)

    nno = np.tile(nno, nd)
    # The node numbers do not have a basis, so no transformation here. We just
    # want to pick out the correct node numbers for the correct equations.
    nno_stress = bound_exclusion.exclude_boundary(nno, transform=False)
    nno_displacement = bound_exclusion.exclude_neumann_robin(nno, transform=False)
    nno_neu = bound_exclusion.keep_neumann(nno, transform=False)
    nno_rob = bound_exclusion.keep_robin(nno, transform=False)
    node_occ = np.hstack((nno_stress, nno_neu, nno_rob, nno_displacement))

    sorted_ind = np.argsort(node_occ, kind="mergesort")
    rows2blk_diag = sps.coo_matrix(
        (np.ones(sorted_ind.size), (np.arange(sorted_ind.size), sorted_ind))
    ).tocsr()
    # Size of block systems
    sorted_nodes_rows = node_occ[sorted_ind]
    size_of_blocks = np.bincount(sorted_nodes_rows.astype("int64"))

    # cell_node_blocks[1] contains the node numbers associated with each
    # sub-cell gradient (and so column of the local linear systems). A sort
    # of these will give a block-diagonal structure
    sorted_nodes_cols = np.argsort(cell_node_blocks[1], kind="mergesort")
    subcind_nodes = sub_cell_index[::, sorted_nodes_cols].ravel("F")
    cols2blk_diag = sps.coo_matrix(
        (np.ones(sub_cell_index.size), (subcind_nodes, np.arange(sub_cell_index.size)))
    ).tocsr()
    return rows2blk_diag, cols2blk_diag, size_of_blocks


def create_bound_rhs(bound, bound_exclusion, subcell_topology, g, subface_rhs):
    """
    Define rhs matrix to get basis functions for boundary
    conditions assigned face-wise

    Parameters
    ----------
    bound
    bound_exclusion
    fno
    sgn : +-1, defining here and there of the faces
    g : grid
    num_stress : number of equations for flux continuity
    num_displ: number of equations for pressure continuity

    Returns
    -------
    rhs_bound: Matrix that can be multiplied with inverse block matrix to get
               basis functions for boundary values
    """
    nd = g.dim

    num_stress = bound_exclusion.exclude_bnd.shape[0]
    num_displ = bound_exclusion.exclude_neu_rob.shape[0]

    num_rob = bound_exclusion.keep_rob.shape[0]
    num_neu = bound_exclusion.keep_neu.shape[0]

    fno = subcell_topology.fno_unique
    subfno = subcell_topology.subfno_unique
    sgn = g.cell_faces[
        subcell_topology.fno_unique, subcell_topology.cno_unique
    ].A.ravel("F")

    num_dir = np.sum(bound.is_dir)
    if not num_rob == np.sum(bound.is_rob):
        raise AssertionError()
    if not num_neu == np.sum(bound.is_neu):
        raise AssertionError()

    num_bound = num_neu + num_dir + num_rob

    # Obtain the face number for each coordinate
    subfno_nd = np.tile(subfno, (nd, 1)) * nd + np.atleast_2d(np.arange(0, nd)).T

    # expand the indices
    # Define right hand side for Neumann boundary conditions
    # First row indices in rhs matrix
    # Pick out the subface indices
    # The boundary conditions should be given in the given basis, therefore no transformation
    subfno_neu = bound_exclusion.keep_neumann(
        subfno_nd.ravel("C"), transform=False
    ).ravel("F")
    # Pick out the Neumann boundary
    is_neu_nd = (
        bound_exclusion.keep_neumann(bound.is_neu.ravel("C"), transform=False)
        .ravel("F")
        .astype(np.bool)
    )

    neu_ind = np.argsort(subfno_neu)
    neu_ind = neu_ind[is_neu_nd[neu_ind]]

    # Robin, same procedure
    subfno_rob = bound_exclusion.keep_robin(
        subfno_nd.ravel("C"), transform=False
    ).ravel("F")

    is_rob_nd = (
        bound_exclusion.keep_robin(bound.is_rob.ravel("C"), transform=False)
        .ravel("F")
        .astype(np.bool)
    )

    rob_ind = np.argsort(subfno_rob)
    rob_ind = rob_ind[is_rob_nd[rob_ind]]

    # Dirichlet, same procedure
    # remove neumann and robin subfno
    subfno_dir = bound_exclusion.exclude_neumann_robin(
        subfno_nd.ravel("C"), transform=False
    ).ravel("F")
    is_dir_nd = (
        bound_exclusion.exclude_neumann_robin(
            bound.is_dir.ravel("C"), transform=False
        )
        .ravel("F")
        .astype(np.bool)
    )

    dir_ind = np.argsort(subfno_dir)
    dir_ind = dir_ind[is_dir_nd[dir_ind]]

    # We also need to account for all half faces, that is, do not exclude
    # Dirichlet and Neumann boundaries. This is the global indexing.
    is_neu_all = bound.is_neu.ravel("C")
    neu_ind_all = np.argwhere(
        np.reshape(is_neu_all, (nd, -1), order="C").ravel("F")
    ).ravel("F")
    is_dir_all = bound.is_dir.ravel("C")
    dir_ind_all = np.argwhere(
        np.reshape(is_dir_all, (nd, -1), order="C").ravel("F")
    ).ravel("F")

    is_rob_all = bound.is_rob.ravel("C")
    rob_ind_all = np.argwhere(
        np.reshape(is_rob_all, (nd, -1), order="C").ravel("F")
    ).ravel("F")

    # We now merge the neuman and robin indices since they are treated equivalent.
    # Remember that the first set of local equations are the stress equilibrium for
    # the internall faces. The number of internal stresses therefore has to
    # be added to the Neumann and Robin indices
    if rob_ind.size == 0:
        neu_rob_ind = neu_ind + num_stress
    elif neu_ind.size == 0:
        neu_rob_ind = rob_ind + num_stress
    else:
        neu_rob_ind = np.hstack((neu_ind + num_stress, rob_ind + num_stress + num_neu))

    neu_rob_ind_all = np.hstack((neu_ind_all, rob_ind_all))

    # stack together
    bnd_ind = np.hstack((neu_rob_ind_all, dir_ind_all))

    # Some care is needed to compute coefficients in Neumann matrix: sgn is
    # already defined according to the subcell topology [fno], while areas
    # must be drawn from the grid structure, and thus go through fno
    fno_ext = np.tile(fno, nd)
    num_face_nodes = g.face_nodes.sum(axis=0).A.ravel("F")

    # Coefficients in the matrix. For the Neumann boundary components we set the
    # value as seen from the outside of the domain. Note that they do not
    # have to do
    # so, and we will flip the sign later. This means that a stress [1,1] on a
    # boundary face pushes(or pulls) the face to the top right corner.
    # Note: 
    if subface_rhs:
        # In this case we set the rhs for the sub-faces. Note that the rhs values
        # should be integrated over the subfaces, that is
        # stress_neumann *\cdot * normal * subface_area
        neu_val = 1 * np.ones(neu_rob_ind_all.size)
    else:
        # In this case we set the value at a face, thus, we need to distribute the
        #  face values to the subfaces. We do this by an area-weighted average. Note
        # that the rhs values should in this case be integrated over the faces, that is:
        # stress_neumann *\cdot * normal * face_area
        neu_val = 1 / num_face_nodes[fno_ext[neu_rob_ind_all]]

    # The columns will be 0:neu_rob_ind.size
    if neu_rob_ind.size > 0:
        neu_cell = sps.coo_matrix(
            (neu_val.ravel("F"), (neu_rob_ind, np.arange(neu_rob_ind.size))),
            shape=(num_stress + num_neu + num_rob, num_bound),
        ).tocsr()
    else:
        # Special handling when no elements are found. Not sure if this is
        # necessary, or if it is me being stupid
        neu_cell = sps.coo_matrix((num_stress + num_rob, num_bound)).tocsr()

    # For Dirichlet, the coefficients in the matrix should be duplicated the same way as
    # the row indices, but with no increment
    sgn_nd = np.tile(sgn, (nd, 1)).ravel("F")
    dir_val = sgn_nd[dir_ind_all]
    del sgn_nd
    # Column numbering starts right after the last Neumann column. dir_val
    # is ordered [u_x_1, u_y_1, u_x_2, u_y_2, ...], and dir_ind shuffles this
    # ordering. The final matrix will first have the x-coponent of the displacement
    # for each face, then the y-component, etc.
    if dir_ind.size > 0:
        dir_cell = sps.coo_matrix(
            (dir_val, (dir_ind, num_neu + num_rob + np.arange(dir_ind.size))),
            shape=(num_displ, num_bound),
        ).tocsr()
    else:
        # Special handling when no elements are found. Not sure if this is
        # necessary, or if it is me being stupid
        dir_cell = sps.coo_matrix((num_displ, num_bound)).tocsr()

    num_subfno = np.max(subfno) + 1

    # The columns in neu_cell, dir_cell are ordered from 0 to num_bound-1.
    # Map these to all half-face indices
    bnd_2_all_hf = sps.coo_matrix(
        (np.ones(num_bound), (np.arange(num_bound), bnd_ind)),
        shape=(num_bound, num_subfno * nd),
    )

    # The user of the discretization should now nothing about half faces,
    # thus map from half face to face indices.

    hf_2_f = pp.fvutils.map_hf_2_f(fno, subfno, nd).transpose()

    # the rows of rhs_bound will be ordered with first the x-component of all
    # neumann faces, then the y-component of all neumann faces, then the
    # z-component of all neumann faces. Then we will have the equivalent for
    # the dirichlet faces.

    rhs_bound = sps.vstack([neu_cell, dir_cell]) * bnd_2_all_hf

    return rhs_bound


def __unique_hooks_law(csym, casym, subcell_topology, nd):
    """
    Go from products of normal vectors with stiffness matrices (symmetric
    and asymmetric), covering both sides of faces, to a discrete Hook's law,
    that, when multiplied with sub-cell gradients, will give face stresses

    Parameters
    ----------
    csym
    casym
    unique_sub_fno
    subfno
    nd

    Returns
    -------
    hook (sps.csr) nd * (nsubfno, ncells)
    """
    # unique_sub_fno covers scalar equations only. Extend indices to cover
    # multiple dimensions
    num_eqs = csym.shape[0] / nd
    ind_single = np.tile(subcell_topology.unique_subfno, (nd, 1))
    increments = np.arange(nd) * num_eqs
    ind_all = np.reshape(ind_single + increments[:, np.newaxis], -1)

    # Unique part of symmetric and asymmetric products
    hook_sym = csym[ind_all, ::]
    hook_asym = casym[ind_all, ::]

    # Hook's law, as it comes out of the normal-vector * stiffness matrix is
    # sorted with x-component balances first, then y-, etc. Sort this to a
    # face-wise ordering
    comp2face_ind = np.argsort(
        np.tile(subcell_topology.subfno_unique, nd), kind="mergesort"
    )
    comp2face = sps.coo_matrix(
        (np.ones(comp2face_ind.size), (np.arange(comp2face_ind.size), comp2face_ind)),
        shape=(comp2face_ind.size, comp2face_ind.size),
    )
    hook = comp2face * (hook_sym + hook_asym)

    return hook


def __cell_variable_contribution(g, subcell_topology):
    """
    Construct contribution from cell center variables to local systems.
    For stress equations, these are zero, while for cell centers it is +- 1
    Parameters
    ----------
    g
    fno
    cno
    subfno

    Returns
    -------

    """
    nd = g.dim
    sgn = g.cell_faces[subcell_topology.fno, subcell_topology.cno].A

    # Contribution from cell center potentials to local systems
    # For pressure continuity, +-1
    d_cont_cell = sps.coo_matrix(
        (sgn[0], (subcell_topology.subfno, subcell_topology.cno))
    ).tocsr()
    d_cont_cell = sps.kron(sps.eye(nd), d_cont_cell)
    # Zero contribution to stress continuity

    return d_cont_cell


def __rearange_columns_displacement_eqs(d_cont_grad, d_cont_cell, num_sub_cells, nd):
    """ Transform columns of displacement balance from increasing cell
    ordering (first x-variables of all cells, then y) to increasing
    variables (first all variables of the first cells, then...)

    Parameters
    ----------
    d_cont_grad
    d_cont_cell
    num_sub_cells
    nd
    col            If true rearange columns. Else: rearange rows
    Returns
    -------

    """
    # Repeat sub-cell indices nd times. Fortran ordering (column major)
    # gives same ordering of indices as used for the scalar equation (where
    # there are nd gradient variables for each sub-cell), and thus the
    # format of each block in d_cont_grad
    rep_ci_single_blk = np.tile(np.arange(num_sub_cells), (nd, 1)).reshape(
        -1, order="F"
    )
    # Then repeat the single-block indices nd times (corresponding to the
    # way d_cont_grad is constructed by Kronecker product), and find the
    # sorting indices
    d_cont_grad_map = np.argsort(np.tile(rep_ci_single_blk, nd), kind="mergesort")
    # Use sorting indices to bring d_cont_grad to the same order as that
    # used for the columns in the stress continuity equations
    d_cont_grad = d_cont_grad[:, d_cont_grad_map]
    # For the cell displacement variables, we only need a single expansion (
    # corresponding to the second step for the gradient unknowns)
    num_cells = d_cont_cell.shape[1] / nd
    d_cont_cell_map = np.argsort(np.tile(np.arange(num_cells), nd), kind="mergesort")
    d_cont_cell = d_cont_cell[:, d_cont_cell_map]
    return d_cont_grad, d_cont_cell

def row_major_to_col_major(shape, nd, axis):
    """ Transform columns of displacement balance from increasing cell
    ordering (first x-variables of all cells, then y) to increasing
    variables (first all variables of the first cells, then...)

    Parameters
    ----------
    d_cont_grad
    d_cont_cell
    num_sub_cells
    nd
    col            If true rearange columns. Else: rearange rows
    Returns
    -------

    """
    P = sps.diags(np.ones(shape[axis])).tocsr()
    num_var = shape[axis] / nd
    mapping = np.argsort(np.tile(np.arange(num_var), nd), kind="mergesort")
    if axis==1:
        P = P[:, mapping]
    elif axis==0:
        P = P[mapping, :]
    else:
        raise ValueError('axis must be 0 or 1')
    return P


def _neu_face_sgn(g, neu_ind):
    neu_sgn = (g.cell_faces[neu_ind, :]).data
    if not neu_sgn.size == neu_ind.size:
        raise AssertionError("A normal sign is only well defined for a boundary face")

    sort_id = np.argsort(g.cell_faces[neu_ind, :].indices)
    return neu_sgn[sort_id]


def _zero_neu_rows(g, stress, bound_stress, bnd):
    """
    We zero out all none-diagonal elements for the neumann boundary faces.
    """
    if bnd.bc_type == "scalar":
        neu_face_x = g.dim * np.ravel(np.argwhere(bnd.is_neu))
        if g.dim == 1:
            neu_face_ind = neu_face_x
        elif g.dim == 2:
            neu_face_y = neu_face_x + 1
            neu_face_ind = np.ravel((neu_face_x, neu_face_y), "F")
        elif g.dim == 3:
            neu_face_y = neu_face_x + 1
            neu_face_z = neu_face_x + 2
            neu_face_ind = np.ravel((neu_face_x, neu_face_y, neu_face_z), "F")
        else:
            raise ValueError("Only support for dimension 1, 2, or 3")
        num_neu = neu_face_ind.size

    elif bnd.bc_type == "vectorial":
        neu_face_x = g.dim * np.ravel(np.argwhere(bnd.is_neu[0, :]))
        neu_face_y = g.dim * np.ravel(np.argwhere(bnd.is_neu[1, :])) + 1
        neu_face_ind = np.sort(np.append(neu_face_x, [neu_face_y]))
        if g.dim == 2:
            pass
        elif g.dim == 3:
            neu_face_z = g.dim * np.ravel(np.argwhere(bnd.is_neu[2, :])) + 2
            neu_face_ind = np.sort(np.append(neu_face_ind, [neu_face_z]))
        else:
            raise ValueError("Only support for dimension 1, 2, or 3")
        num_neu = neu_face_ind.size

    if not num_neu:
        return stress, bound_stress

    # Frist we zero out the boundary stress. We keep the sign of the diagonal
    # element, however we discard its value (e.g. set it to +-1). The sign
    # should be negative if the nomral vector points outwards and positive if
    # the normal vector points inwards. I'm not sure if this is correct (that
    # is, zeroing out none-diagonal elements and putting the diagonal elements
    # to +-1), but it seems to give satisfactory results.
    sgn = np.sign(np.ravel(bound_stress[neu_face_ind, neu_face_ind]))
    # Set all neumann rows to zero
    bound_stress = pp.fvutils.zero_out_sparse_rows(bound_stress, neu_face_ind, sgn)
    # For the stress matrix we zero out any rows corresponding to the Neumann
    # boundary faces (these have been moved over to the bound_stress matrix).
    stress = pp.fvutils.zero_out_sparse_rows(stress, neu_face_ind)

    return stress, bound_stress


def _sign_matrix(g, faces):
    # We find the sign of the given faces
    IA = np.argsort(faces)
    IC = np.argsort(IA)

    fi, _, sgn_d = sps.find(g.cell_faces[faces[IA], :])
    I = np.argsort(fi)
    sgn_d = sgn_d[I]
    sgn_d = sgn_d[IC]
    sgn_d = np.ravel([sgn_d] * g.dim, "F")

    sgn = sps.diags(sgn_d, 0)

    return sgn


# Convenience method for duplicating a list, with a certain increment
def expand_ind(ind, dim, increment):
    # Duplicate rows
    ind_nd = np.tile(ind, (dim, 1))
    # Add same increment to each row (0*incr, 1*incr etc.).
    ind_incr = ind_nd + increment * np.array([np.arange(dim)]).transpose()
    # Back to row vector
    ind_new = ind_incr.reshape(-1, order="F")
    return ind_new


def _eliminate_ncasym_neumann(
    ncasym, subcell_topology, bound_exclusion, cell_node_blocks, nd
):
    """
    Eliminate the asymetric part of the stress tensor such that the local systems are
    invertible.
    """
    # We expand the node indices such that we get one indices for each vector equation.
    # The equations are ordered as first all x, then all y, and so on
    node_blocks_nd = np.tile(cell_node_blocks[1], (nd, 1))
    node_blocks_nd += subcell_topology.num_nodes * np.atleast_2d(np.arange(0, nd)).T
    nno_nd = np.tile(subcell_topology.nno_unique, (nd, 1))
    nno_nd += subcell_topology.num_nodes * np.atleast_2d(np.arange(0, nd)).T

    # Each local system is associated to a node. We count the number of subcells for
    # assoiated with each node.
    _, num_sub_cells = np.unique(node_blocks_nd.ravel("C"), return_counts=True)

    # Then we count the number how many Neumann subfaces there are for each node.
    nno_neu = bound_exclusion.keep_neumann(nno_nd.ravel("C"), transform=False)
    _, idx_neu, count_neu = np.unique(nno_neu, return_inverse=True, return_counts=True)

    # The local system is invertible if the number of sub_cells (remember there is one
    # gradient for each subcell) is larger than the number of Neumann sub_faces.
    # To obtain an invertible system we remove the asymetric part around these nodes.
    count_neu = bound_exclusion.keep_neu.T * count_neu[idx_neu]
    diff_count = num_sub_cells[nno_nd.ravel("C")] - count_neu
    remove_singular = np.argwhere((diff_count < 0)).ravel()

    # remove_singular gives the indices of the subfaces. We now obtain the indices
    # as given in ncasym,
    subfno_nd = np.tile(subcell_topology.unique_subfno, (nd, 1))
    subfno_nd += subcell_topology.fno.size * np.atleast_2d(np.arange(0, nd)).T
    dof_elim = subfno_nd.ravel("C")[remove_singular]
    # and eliminate the rows corresponding to these subfaces
    pp.utils.sparse_mat.zero_rows(ncasym, dof_elim)
    print('number of ncasym eliminated: ', np.sum(dof_elim))
    ## the following is some code to enforce symmetric G. Comment for now
    # # Find the equations for the x-values
    # x_row = np.arange(0, round(ncasym.shape[0]/nd))
    # # Only pick out the ones that have to many Neumann conditions
    # move_row = np.in1d(x_row, dof_elim)
    # Find the column index of entries
    # x_ind_s = ncasym.indptr[x_row[move_row]]
    # x_ind_e = ncasym.indptr[x_row[move_row] + 1]
    # x_pntr = pp.utils.mcolon.mcolon(x_ind_s, x_ind_e)
    # x_indices = ncasym.indices[x_pntr]
    # # Find the \partial_x u_y and \partial_x u_z values
    # xuy = np.mod(x_indices - 3, nd*nd) == 0
    # xuz = np.mod(x_indices - 6, nd*nd) == 0
    # # Move these to the \partial_y u_x and \partial_z u_x index
    # ncasym.indices[x_pntr[xuy]] -= 2
    # ncasym.indices[x_pntr[xuz]] -= 4
    #
    # # Similar for the y-coordinates
    # y_row = np.arange(round(ncasym.shape[0]/nd), round(2*ncasym.shape[0]/nd))
    # move_row = np.in1d(y_row, dof_elim)
    # y_ind_s = ncasym.indptr[y_row[move_row]]
    # y_ind_e = ncasym.indptr[y_row[move_row] + 1]
    # y_pntr = pp.utils.mcolon.mcolon(y_ind_s, y_ind_e)
    # y_indices = ncasym.indices[y_pntr]
    # yuz = np.mod(y_indices - 7, nd*nd) == 0

    # ncasym.indices[y_pntr[yuz]] -= 2


<|MERGE_RESOLUTION|>--- conflicted
+++ resolved
@@ -19,14 +19,8 @@
 logger = logging.getLogger(__name__)
 
 
-<<<<<<< HEAD
 class Mpsa(FVVectorElliptic):
-=======
-class Mpsa(Solver):
-    def __init__(self, keyword="mechanics"):
-        self.keyword = keyword
->>>>>>> a0eaaeb2
-
+  
     def ndof(self, g):
         """
         Return the number of degrees of freedom associated to the method.
@@ -45,50 +39,6 @@
 
     # ------------------------------------------------------------------------------#
 
-<<<<<<< HEAD
-=======
-    def assemble_matrix_rhs(self, g, data, discretize=True, **kwargs):
-
-        """
-        Return the matrix and right-hand side for a discretization of a second
-        order elliptic equation using a FV method with a multi-point stress
-        approximation.
-
-        Parameters
-        ----------
-        g : grid, or a subclass, with geometry fields computed.
-        data: dictionary to store the data. For details on necessary keywords,
-            see method discretize()
-        discretize (boolean, optional): default True. Whether to discetize
-            prior to matrix assembly. If False, data should already contain
-            discretization.
-
-        Return
-        ------
-        matrix: sparse csr (g.dim * g_num_cells, g.dim * g_num_cells)
-            Discretization matrix.
-        rhs: array (g.dim * g_num_cells)
-            Right-hand side which contains the boundary conditions and the scalar
-            source term.
-        """
-        parameter_dictionary = data[pp.PARAMETERS][self.keyword]
-        matrix_dictionary = data[pp.DISCRETIZATION_MATRICES][self.keyword]
-
-        if discretize:
-            self.discretize(g, data, **kwargs)
-        div = fvutils.vector_divergence(g)
-        stress = matrix_dictionary["stress"]
-        bound_stress = matrix_dictionary["bound_stress"]
-        M = div * stress
-
-        f = parameter_dictionary["source"]
-        bc_val = parameter_dictionary["bc_values"]
-
-        return M, self.rhs(g, bound_stress, bc_val, f)
-
-    # ------------------------------------------------------------------------------#
-
->>>>>>> a0eaaeb2
     def discretize(self, g, data, **kwargs):
         """
         Discretize the vector elliptic equation by the multi-point stress
@@ -121,7 +71,6 @@
 
         partial = data.get("partial_update", False)
         if not partial:
-<<<<<<< HEAD
             stress, bound_stress, bound_displacement_cell, bound_displacement_face = mpsa(
                 g, c, bnd, **kwargs)
             data[self._key() + "stress"] = stress
@@ -132,15 +81,6 @@
             a = data["param"].aperture
             pp.fvutils.partial_discretization(
                 g, data, c, bnd, a, mpsa_partial, physics=self.physics
-=======
-            stress, bound_stress = mpsa(g, c, bnd, **kwargs)
-            matrix_dictionary["stress"] = stress
-            matrix_dictionary["bound_stress"] = bound_stress
-        else:
-            a = parameter_dictionary["aperture"]
-            fvutils.partial_discretization(
-                g, data, c, bnd, a, mpsa_partial, keyword=self.keyword
->>>>>>> a0eaaeb2
             )
 
 class FracturedMpsa(Mpsa):
@@ -149,17 +89,10 @@
     fracture face which describe the fracture deformation.
     """
 
-<<<<<<< HEAD
-    def __init__(self,keyword, given_traction=False, **kwargs):
-        Mpsa.__init__(self,keyword, **kwargs)
-        if not hasattr(self, "physics"):
-            raise AttributeError("Mpsa must assign physics")
-=======
     def __init__(self, given_traction=False, **kwargs):
         Mpsa.__init__(self, **kwargs)
         if not hasattr(self, "keyword"):
             raise AttributeError("Mpsa must assign keyword")
->>>>>>> a0eaaeb2
         self.given_traction_flag = given_traction
 
     def ndof(self, g):
@@ -206,19 +139,13 @@
         if discretize:
             self.discretize_fractures(g, data, **kwargs)
 
-<<<<<<< HEAD
-        stress = data[self._key() + "stress"]
-        bound_stress = data[self._key() +"bound_stress"]
-        b_e = data["b_e"]
-        A_e = data["A_e"]
-=======
         parameter_dictionary = data[pp.PARAMETERS][self.keyword]
         matrix_dictionary = data[pp.DISCRETIZATION_MATRICES][self.keyword]
         stress = matrix_dictionary["stress"]
         bound_stress = matrix_dictionary["bound_stress"]
         b_e = matrix_dictionary["b_e"]
         A_e = matrix_dictionary["A_e"]
->>>>>>> a0eaaeb2
+
 
         if self.given_traction_flag:
             L, b_l = self.given_traction(g, stress, bound_stress)
@@ -266,17 +193,12 @@
             Right-hand side which contains the boundary conditions and the scalar
             source term.
         """
-<<<<<<< HEAD
-        stress = data[self._key() +"stress"]
-        bound_stress = data[self._key() +"bound_stress"]
-        b_e = data["b_e"]
-=======
+
         parameter_dictionary = data[pp.PARAMETERS][self.keyword]
         matrix_dictionary = data[pp.DISCRETIZATION_MATRICES][self.keyword]
         stress = matrix_dictionary["stress"]
         bound_stress = matrix_dictionary["bound_stress"]
         b_e = matrix_dictionary["b_e"]
->>>>>>> a0eaaeb2
 
         if self.given_traction_flag:
             _, b_l = self.given_traction(g, stress, bound_stress)
@@ -330,14 +252,12 @@
         frac_ind = pp.utils.mcolon.mcolon(g.dim * frac_faces, g.dim * frac_faces + g.dim)
         bc_val[frac_ind] = frac_disp
 
-<<<<<<< HEAD
-        T = data[self._key() +"stress"] * cell_disp + data[self._key() + "bound_stress"] * bc_val
-=======
+
         T = (
             matrix_dictionary["stress"] * cell_disp
             + matrix_dictionary["bound_stress"] * bc_val
         )
->>>>>>> a0eaaeb2
+
         return T
 
     def extract_u(self, g, sol):
@@ -424,14 +344,12 @@
             raise AssertionError("Found faces that are both dirichlet and neuman")
         # Discretize with normal mpsa
         self.discretize(g, data, **kwargs)
-<<<<<<< HEAD
-        stress, bound_stress = data[self._key() +"stress"], data[self._key() +"bound_stress"]
-=======
+
         stress, bound_stress = (
             matrix_dictionary["stress"],
             matrix_dictionary["bound_stress"],
         )
->>>>>>> a0eaaeb2
+
         # Create A and rhs
         div = pp.fvutils.vector_divergence(g)
         a = div * stress
